--- conflicted
+++ resolved
@@ -50,12 +50,7 @@
     NegativePredictiveMean,
     ProbabilityOfFeasibility,
     SingleModelAcquisitionBuilder,
-<<<<<<< HEAD
-    SingleModelBatchAcquisitionBuilder,
-    SingleModelMCIndAcquisitionFunctionBuilder,
     expected_hv_improvement,
-=======
->>>>>>> 5464ea4f
     expected_improvement,
     lower_confidence_bound,
     min_value_entropy_search,
