# Copyright 2020 The Trieste Contributors
#
# Licensed under the Apache License, Version 2.0 (the "License");
# you may not use this file except in compliance with the License.
# You may obtain a copy of the License at
#
#     http://www.apache.org/licenses/LICENSE-2.0
#
# Unless required by applicable law or agreed to in writing, software
# distributed under the License is distributed on an "AS IS" BASIS,
# WITHOUT WARRANTIES OR CONDITIONS OF ANY KIND, either express or implied.
# See the License for the specific language governing permissions and
# limitations under the License.
from __future__ import annotations

import itertools
import math
import unittest.mock
from collections.abc import Mapping
<<<<<<< HEAD
from typing import Callable, Union
from unittest.mock import MagicMock
=======
from math import inf
from typing import Callable
>>>>>>> 941f25ca

import gpflow
import numpy.testing as npt
import pytest
import tensorflow as tf
import tensorflow_probability as tfp

from tests.util.misc import (
    TF_DEBUGGING_ERROR_TYPES,
    ShapeLike,
    empty_dataset,
    mk_dataset,
    quadratic,
    raise_exc,
    random_seed,
    various_shapes,
)
from tests.util.model import GaussianProcess, QuadraticMeanAndRBFKernel, rbf
from tests.util.sampler import PseudoBatchReparametrizationSampler
from trieste.acquisition.function import (
    GIBBON,
    AcquisitionFunction,
    AcquisitionFunctionBuilder,
    AugmentedExpectedImprovement,
    BatchMonteCarloExpectedHypervolumeImprovement,
    BatchMonteCarloExpectedImprovement,
    ExpectedConstrainedHypervolumeImprovement,
    ExpectedConstrainedImprovement,
    ExpectedHypervolumeImprovement,
    ExpectedImprovement,
    LocalPenalizationAcquisitionFunction,
    MinValueEntropySearch,
    NegativeLowerConfidenceBound,
    NegativePredictiveMean,
    PenalizationFunction,
    ProbabilityOfFeasibility,
    SingleModelAcquisitionBuilder,
    SingleModelGreedyAcquisitionBuilder,
    UpdatablePenalizationFunction,
    augmented_expected_improvement,
    batch_ehvi,
    expected_hv_improvement,
    expected_improvement,
    gibbon,
    hard_local_penalizer,
    lower_confidence_bound,
    min_value_entropy_search,
    probability_of_feasibility,
    soft_local_penalizer,
)
from trieste.acquisition.multi_objective.pareto import Pareto, get_reference_point
from trieste.acquisition.multi_objective.partition import (
    ExactPartition2dNonDominated,
    prepare_default_non_dominated_partition_bounds,
)
from trieste.data import Dataset
from trieste.models import ProbabilisticModel
from trieste.objectives.single_objectives import BRANIN_MINIMUM, branin
from trieste.space import Box
from trieste.types import TensorType
from trieste.utils import DEFAULTS


class _ArbitrarySingleBuilder(SingleModelAcquisitionBuilder):
    def prepare_acquisition_function(
        self, dataset: Dataset, model: ProbabilisticModel
    ) -> AcquisitionFunction:
        return raise_exc


class _ArbitraryGreedySingleBuilder(SingleModelGreedyAcquisitionBuilder):
    def prepare_acquisition_function(
        self, dataset: Dataset, model: ProbabilisticModel, pending_points: TensorType = None
    ) -> AcquisitionFunction:
        return raise_exc


def test_single_model_acquisition_builder_raises_immediately_for_wrong_key() -> None:
    builder = _ArbitrarySingleBuilder().using("foo")

    with pytest.raises(KeyError):
        builder.prepare_acquisition_function(
            {"bar": empty_dataset([1], [1])}, {"bar": QuadraticMeanAndRBFKernel()}
        )


def test_single_model_acquisition_builder_repr_includes_class_name() -> None:
    builder = _ArbitrarySingleBuilder()
    assert type(builder).__name__ in repr(builder)


def test_single_model_acquisition_builder_using_passes_on_correct_dataset_and_model() -> None:
    class Builder(SingleModelAcquisitionBuilder):
        def prepare_acquisition_function(
            self, dataset: Dataset, model: ProbabilisticModel
        ) -> AcquisitionFunction:
            assert dataset is data["foo"]
            assert model is models["foo"]
            return raise_exc

    data = {"foo": empty_dataset([1], [1]), "bar": empty_dataset([1], [1])}
    models = {"foo": QuadraticMeanAndRBFKernel(), "bar": QuadraticMeanAndRBFKernel()}
    Builder().using("foo").prepare_acquisition_function(data, models)


def test_single_model_greedy_acquisition_builder_raises_immediately_for_wrong_key() -> None:
    builder = _ArbitraryGreedySingleBuilder().using("foo")

    with pytest.raises(KeyError):
        builder.prepare_acquisition_function(
            {"bar": empty_dataset([1], [1])}, {"bar": QuadraticMeanAndRBFKernel()}, None
        )


def test_single_model_greedy_acquisition_builder_repr_includes_class_name() -> None:
    builder = _ArbitraryGreedySingleBuilder()
    assert type(builder).__name__ in repr(builder)


def test_expected_improvement_builder_builds_expected_improvement_using_best_from_model() -> None:
    dataset = Dataset(
        tf.constant([[-2.0], [-1.0], [0.0], [1.0], [2.0]]),
        tf.constant([[4.1], [0.9], [0.1], [1.1], [3.9]]),
    )
    model = QuadraticMeanAndRBFKernel()
    acq_fn = ExpectedImprovement().prepare_acquisition_function(dataset, model)
    xs = tf.linspace([[-10.0]], [[10.0]], 100)
    expected = expected_improvement(model, tf.constant([0.0]))(xs)
    npt.assert_allclose(acq_fn(xs), expected)


def test_expected_improvement_builder_updates_expected_improvement_using_best_from_model() -> None:
    dataset = Dataset(
        tf.constant([[-2.0], [-1.0]]),
        tf.constant([[4.1], [0.9]]),
    )
    model = QuadraticMeanAndRBFKernel()
    acq_fn = ExpectedImprovement().prepare_acquisition_function(dataset, model)
    assert acq_fn.__call__._get_tracing_count() == 0  # type: ignore
    xs = tf.linspace([[-10.0]], [[10.0]], 100)
    expected = expected_improvement(model, tf.constant([1.0]))(xs)
    npt.assert_allclose(acq_fn(xs), expected)
    assert acq_fn.__call__._get_tracing_count() == 1  # type: ignore

    new_dataset = Dataset(
        tf.concat([dataset.query_points, tf.constant([[0.0], [1.0], [2.0]])], 0),
        tf.concat([dataset.observations, tf.constant([[0.1], [1.1], [3.9]])], 0),
    )
    updated_acq_fn = ExpectedImprovement().update_acquisition_function(acq_fn, new_dataset, model)
    assert updated_acq_fn == acq_fn
    expected = expected_improvement(model, tf.constant([0.0]))(xs)
    npt.assert_allclose(acq_fn(xs), expected)
    assert acq_fn.__call__._get_tracing_count() == 1  # type: ignore


def test_expected_improvement_builder_raises_for_empty_data() -> None:
    data = Dataset(tf.zeros([0, 1]), tf.ones([0, 1]))

    with pytest.raises(tf.errors.InvalidArgumentError):
        ExpectedImprovement().prepare_acquisition_function(data, QuadraticMeanAndRBFKernel())


@pytest.mark.parametrize("at", [tf.constant([[0.0], [1.0]]), tf.constant([[[0.0], [1.0]]])])
def test_expected_improvement_raises_for_invalid_batch_size(at: TensorType) -> None:
    ei = expected_improvement(QuadraticMeanAndRBFKernel(), tf.constant([1.0]))

    with pytest.raises(TF_DEBUGGING_ERROR_TYPES):
        ei(at)


@random_seed
@pytest.mark.parametrize("best", [tf.constant([50.0]), BRANIN_MINIMUM, BRANIN_MINIMUM * 1.01])
@pytest.mark.parametrize("test_update", [False, True])
@pytest.mark.parametrize(
    "variance_scale, num_samples_per_point, rtol, atol",
    [
        (0.1, 1000, 0.01, 1e-9),
        (1.0, 50_000, 0.01, 1e-3),
        (10.0, 100_000, 0.01, 1e-2),
        (100.0, 150_000, 0.01, 1e-1),
    ],
)
def test_expected_improvement(
    variance_scale: float,
    num_samples_per_point: int,
    best: tf.Tensor,
    rtol: float,
    atol: float,
    test_update: bool,
) -> None:
    variance_scale = tf.constant(variance_scale, tf.float64)
    best = tf.cast(best, dtype=tf.float64)

    x_range = tf.linspace(0.0, 1.0, 11)
    x_range = tf.cast(x_range, dtype=tf.float64)
    xs = tf.reshape(tf.stack(tf.meshgrid(x_range, x_range, indexing="ij"), axis=-1), (-1, 2))

    kernel = tfp.math.psd_kernels.MaternFiveHalves(variance_scale, length_scale=0.25)
    model = GaussianProcess([branin], [kernel])

    mean, variance = model.predict(xs)
    samples = tfp.distributions.Normal(mean, tf.sqrt(variance)).sample(num_samples_per_point)
    samples_improvement = tf.where(samples < best, best - samples, 0)
    ei_approx = tf.reduce_mean(samples_improvement, axis=0)

    if test_update:
        eif = expected_improvement(model, tf.constant([100.0], dtype=tf.float64))
        eif.update(best)
    else:
        eif = expected_improvement(model, best)
    ei = eif(xs[..., None, :])

    npt.assert_allclose(ei, ei_approx, rtol=rtol, atol=atol)


def test_augmented_expected_improvement_builder_raises_for_empty_data() -> None:
    data = Dataset(tf.zeros([0, 1]), tf.ones([0, 1]))

    with pytest.raises(tf.errors.InvalidArgumentError):
        AugmentedExpectedImprovement().prepare_acquisition_function(
            data, QuadraticMeanAndRBFKernel()
        )


@pytest.mark.parametrize("at", [tf.constant([[0.0], [1.0]]), tf.constant([[[0.0], [1.0]]])])
def test_augmented_expected_improvement_raises_for_invalid_batch_size(at: TensorType) -> None:
    aei = augmented_expected_improvement(QuadraticMeanAndRBFKernel(), tf.constant([1.0]))

    with pytest.raises(TF_DEBUGGING_ERROR_TYPES):
        aei(at)


def test_augmented_expected_improvement_raises_for_invalid_model() -> None:
    class dummy_model_without_likelihood(ProbabilisticModel):
        def predict(self, query_points: TensorType) -> tuple[None, None]:
            return None, None

        def predict_joint(self, query_points: TensorType) -> tuple[None, None]:
            return None, None

        def sample(self, query_points: TensorType, num_samples: int) -> None:
            return None

    with pytest.raises(ValueError):
        model_without_likelihood = dummy_model_without_likelihood()
        augmented_expected_improvement(model_without_likelihood, tf.constant([1.0]))


@pytest.mark.parametrize("observation_noise", [1e-8, 1.0, 10.0])
def test_augmented_expected_improvement_builder_builds_expected_improvement_times_augmentation(
    observation_noise: float,
) -> None:
    dataset = Dataset(
        tf.constant([[-2.0], [-1.0], [0.0], [1.0], [2.0]]),
        tf.constant([[4.1], [0.9], [0.1], [1.1], [3.9]]),
    )

    model = QuadraticMeanAndRBFKernel(noise_variance=observation_noise)
    acq_fn = AugmentedExpectedImprovement().prepare_acquisition_function(dataset, model)

    xs = tf.linspace([[-10.0]], [[10.0]], 100)
    ei = ExpectedImprovement().prepare_acquisition_function(dataset, model)(xs)

    @tf.function
    def augmentation():
        _, variance = model.predict(tf.squeeze(xs, -2))
        return 1.0 - (tf.math.sqrt(observation_noise)) / (
            tf.math.sqrt(observation_noise + variance)
        )

    npt.assert_allclose(acq_fn(xs), ei * augmentation(), rtol=1e-6)


@pytest.mark.parametrize("observation_noise", [1e-8, 1.0, 10.0])
def test_augmented_expected_improvement_builder_updates_acquisition_function(
    observation_noise: float,
) -> None:
    partial_dataset = Dataset(
        tf.constant([[-2.0], [-1.0]]),
        tf.constant([[4.1], [0.9]]),
    )
    full_dataset = Dataset(
        tf.constant([[-2.0], [-1.0], [0.0], [1.0], [2.0]]),
        tf.constant([[4.1], [0.9], [0.1], [1.1], [3.9]]),
    )
    model = QuadraticMeanAndRBFKernel(noise_variance=observation_noise)

    partial_data_acq_fn = AugmentedExpectedImprovement().prepare_acquisition_function(
        partial_dataset, model
    )
    updated_acq_fn = AugmentedExpectedImprovement().update_acquisition_function(
        partial_data_acq_fn, full_dataset, model
    )
    assert updated_acq_fn == partial_data_acq_fn
    full_data_acq_fn = AugmentedExpectedImprovement().prepare_acquisition_function(
        full_dataset, model
    )

    xs = tf.linspace([[-10.0]], [[10.0]], 100)
    npt.assert_allclose(updated_acq_fn(xs), full_data_acq_fn(xs))


def test_min_value_entropy_search_builder_raises_for_empty_data() -> None:
    data = Dataset(tf.zeros([0, 1]), tf.ones([0, 1]))
    search_space = Box([0, 0], [1, 1])
    builder = MinValueEntropySearch(search_space)
    with pytest.raises(tf.errors.InvalidArgumentError):
        builder.prepare_acquisition_function(data, QuadraticMeanAndRBFKernel())


@pytest.mark.parametrize("param", [-2, 0])
def test_min_value_entropy_search_builder_raises_for_invalid_init_params(param: int) -> None:
    search_space = Box([0, 0], [1, 1])
    with pytest.raises(tf.errors.InvalidArgumentError):
        MinValueEntropySearch(search_space, num_samples=param)
    with pytest.raises(tf.errors.InvalidArgumentError):
        MinValueEntropySearch(search_space, grid_size=param)
    with pytest.raises(tf.errors.InvalidArgumentError):
        MinValueEntropySearch(search_space, num_fourier_features=param)


def test_min_value_entropy_search_builder_raises_when_given_num_features_and_gumbel() -> None:
    # cannot do feature-based approx of Gumbel sampler
    search_space = Box([0, 0], [1, 1])
    with pytest.raises(tf.errors.InvalidArgumentError):
        MinValueEntropySearch(search_space, use_thompson=False, num_fourier_features=10)


@unittest.mock.patch("trieste.acquisition.function.min_value_entropy_search")
@pytest.mark.parametrize("use_thompson", [True, False])
def test_min_value_entropy_search_builder_builds_min_value_samples(
    mocked_mves: MagicMock, use_thompson: bool
) -> None:
    dataset = Dataset(tf.zeros([3, 2], dtype=tf.float64), tf.ones([3, 2], dtype=tf.float64))
    search_space = Box([0, 0], [1, 1])
    builder = MinValueEntropySearch(search_space, use_thompson=use_thompson)
    model = QuadraticMeanAndRBFKernel()
    builder.prepare_acquisition_function(dataset, model)
    mocked_mves.assert_called_once()

    # check that the Gumbel samples look sensible
    min_value_samples = mocked_mves.call_args[0][1]
    query_points = builder._search_space.sample(num_samples=builder._grid_size)
    query_points = tf.concat([dataset.query_points, query_points], 0)
    fmean, _ = model.predict(query_points)
    assert max(min_value_samples) < min(fmean)


@pytest.mark.parametrize("use_thompson", [True, False, 100])
def test_min_value_entropy_search_builder_updates_acquisition_function(use_thompson) -> None:
    search_space = Box([0.0, 0.0], [1.0, 1.0])
    model = QuadraticMeanAndRBFKernel(noise_variance=tf.constant(1e-10, dtype=tf.float64))
    model.kernel = (
        gpflow.kernels.RBF()
    )  # need a gpflow kernel object for random feature decompositions

    x_range = tf.linspace(0.0, 1.0, 5)
    x_range = tf.cast(x_range, dtype=tf.float64)
    xs = tf.reshape(tf.stack(tf.meshgrid(x_range, x_range, indexing="ij"), axis=-1), (-1, 2))
    ys = quadratic(xs)
    partial_dataset = Dataset(xs[:10], ys[:10])
    full_dataset = Dataset(xs, ys)

    builder = MinValueEntropySearch(
        search_space,
        use_thompson=bool(use_thompson),
        num_fourier_features=None if isinstance(use_thompson, bool) else use_thompson,
    )
    xs = tf.cast(tf.linspace([[0.0]], [[1.0]], 10), tf.float64)

    old_acq_fn = builder.prepare_acquisition_function(partial_dataset, model)
    tf.random.set_seed(0)  # to ensure consistent sampling
    updated_acq_fn = builder.update_acquisition_function(old_acq_fn, full_dataset, model)
    assert updated_acq_fn == old_acq_fn
    updated_values = updated_acq_fn(xs)

    tf.random.set_seed(0)  # to ensure consistent sampling
    new_acq_fn = builder.prepare_acquisition_function(full_dataset, model)
    new_values = new_acq_fn(xs)

    npt.assert_allclose(updated_values, new_values)


@random_seed
@unittest.mock.patch("trieste.acquisition.function.min_value_entropy_search")
def test_min_value_entropy_search_builder_builds_min_value_samples_rff(
    mocked_mves: MagicMock,
) -> None:
    search_space = Box([0.0, 0.0], [1.0, 1.0])
    model = QuadraticMeanAndRBFKernel(noise_variance=tf.constant(1e-10, dtype=tf.float64))
    model.kernel = (
        gpflow.kernels.RBF()
    )  # need a gpflow kernel object for random feature decompositions

    x_range = tf.linspace(0.0, 1.0, 5)
    x_range = tf.cast(x_range, dtype=tf.float64)
    xs = tf.reshape(tf.stack(tf.meshgrid(x_range, x_range, indexing="ij"), axis=-1), (-1, 2))
    ys = quadratic(xs)
    dataset = Dataset(xs, ys)

    builder = MinValueEntropySearch(search_space, use_thompson=True, num_fourier_features=100)
    builder.prepare_acquisition_function(dataset, model)
    mocked_mves.assert_called_once()

    # check that the Gumbel samples look sensible
    min_value_samples = mocked_mves.call_args[0][1]
    query_points = builder._search_space.sample(num_samples=builder._grid_size)
    query_points = tf.concat([dataset.query_points, query_points], 0)
    fmean, _ = model.predict(query_points)
    assert max(min_value_samples) < min(fmean) + 1e-4


@pytest.mark.parametrize("samples", [tf.constant([]), tf.constant([[[]]])])
def test_min_value_entropy_search_raises_for_min_values_samples_with_invalid_shape(
    samples: TensorType,
) -> None:
    with pytest.raises(TF_DEBUGGING_ERROR_TYPES):
        min_value_entropy_search(QuadraticMeanAndRBFKernel(), samples)


@pytest.mark.parametrize("at", [tf.constant([[0.0], [1.0]]), tf.constant([[[0.0], [1.0]]])])
def test_min_value_entropy_search_raises_for_invalid_batch_size(at: TensorType) -> None:
    mes = min_value_entropy_search(QuadraticMeanAndRBFKernel(), tf.constant([[1.0], [2.0]]))

    with pytest.raises(TF_DEBUGGING_ERROR_TYPES):
        mes(at)


def test_min_value_entropy_search_returns_correct_shape() -> None:
    model = QuadraticMeanAndRBFKernel()
    min_value_samples = tf.constant([[1.0], [2.0]])
    query_at = tf.linspace([[-10.0]], [[10.0]], 5)
    evals = min_value_entropy_search(model, min_value_samples)(query_at)
    npt.assert_array_equal(evals.shape, tf.constant([5, 1]))


def test_min_value_entropy_search_chooses_same_as_probability_of_improvement() -> None:
    """
    When based on a single max-value sample, MES should choose the same point that probability of
    improvement would when calcualted with the max-value as its threshold (See :cite:`wang2017max`).
    """

    kernel = tfp.math.psd_kernels.MaternFiveHalves()
    model = GaussianProcess([branin], [kernel])

    x_range = tf.linspace(0.0, 1.0, 11)
    x_range = tf.cast(x_range, dtype=tf.float64)
    xs = tf.reshape(tf.stack(tf.meshgrid(x_range, x_range, indexing="ij"), axis=-1), (-1, 2))

    min_value_sample = tf.constant([[1.0]], dtype=tf.float64)
    mes_evals = min_value_entropy_search(model, min_value_sample)(xs[..., None, :])

    mean, variance = model.predict(xs)
    gamma = (tf.cast(min_value_sample, dtype=mean.dtype) - mean) / tf.sqrt(variance)
    norm = tfp.distributions.Normal(tf.cast(0, dtype=mean.dtype), tf.cast(1, dtype=mean.dtype))
    pi_evals = norm.cdf(gamma)

    npt.assert_array_equal(tf.argmax(mes_evals), tf.argmax(pi_evals))


def test_negative_lower_confidence_bound_builder_builds_negative_lower_confidence_bound() -> None:
    model = QuadraticMeanAndRBFKernel()
    beta = 1.96
    acq_fn = NegativeLowerConfidenceBound(beta).prepare_acquisition_function(
        Dataset(tf.zeros([0, 1]), tf.zeros([0, 1])), model
    )
    query_at = tf.linspace([[-10]], [[10]], 100)
    expected = -lower_confidence_bound(model, beta)(query_at)
    npt.assert_array_almost_equal(acq_fn(query_at), expected)


@pytest.mark.parametrize("beta", [-0.1, -2.0])
def test_lower_confidence_bound_raises_for_negative_beta(beta: float) -> None:
    with pytest.raises(tf.errors.InvalidArgumentError):
        lower_confidence_bound(QuadraticMeanAndRBFKernel(), beta)


@pytest.mark.parametrize("at", [tf.constant([[0.0], [1.0]]), tf.constant([[[0.0], [1.0]]])])
def test_lower_confidence_bound_raises_for_invalid_batch_size(at: TensorType) -> None:
    lcb = lower_confidence_bound(QuadraticMeanAndRBFKernel(), tf.constant(1.0))

    with pytest.raises(TF_DEBUGGING_ERROR_TYPES):
        lcb(at)


@pytest.mark.parametrize("beta", [0.0, 0.1, 7.8])
def test_lower_confidence_bound(beta: float) -> None:
    query_at = tf.linspace([[-3]], [[3]], 10)
    actual = lower_confidence_bound(QuadraticMeanAndRBFKernel(), beta)(query_at)
    npt.assert_array_almost_equal(actual, tf.squeeze(query_at, -2) ** 2 - beta)


@pytest.mark.parametrize(
    "threshold, at, expected",
    [
        (0.0, tf.constant([[0.0]]), 0.5),
        # values looked up on a standard normal table
        (2.0, tf.constant([[1.0]]), 0.5 + 0.34134),
        (-0.25, tf.constant([[-0.5]]), 0.5 - 0.19146),
    ],
)
def test_probability_of_feasibility(threshold: float, at: tf.Tensor, expected: float) -> None:
    actual = probability_of_feasibility(QuadraticMeanAndRBFKernel(), threshold)(at)
    npt.assert_allclose(actual, expected, rtol=1e-4)


@pytest.mark.parametrize(
    "at",
    [
        tf.constant([[0.0]], tf.float64),
        tf.constant([[-3.4]], tf.float64),
        tf.constant([[0.2]], tf.float64),
    ],
)
@pytest.mark.parametrize("threshold", [-2.3, 0.2])
def test_probability_of_feasibility_builder_builds_pof(threshold: float, at: tf.Tensor) -> None:
    builder = ProbabilityOfFeasibility(threshold)
    acq = builder.prepare_acquisition_function(empty_dataset([1], [1]), QuadraticMeanAndRBFKernel())
    expected = probability_of_feasibility(QuadraticMeanAndRBFKernel(), threshold)(at)

    npt.assert_allclose(acq(at), expected)


@pytest.mark.parametrize("shape", various_shapes() - {()})
def test_probability_of_feasibility_raises_on_non_scalar_threshold(shape: ShapeLike) -> None:
    threshold = tf.ones(shape)
    with pytest.raises(TF_DEBUGGING_ERROR_TYPES):
        probability_of_feasibility(QuadraticMeanAndRBFKernel(), threshold)


@pytest.mark.parametrize("shape", [[], [0], [2], [2, 1], [1, 2, 1]])
def test_probability_of_feasibility_raises_on_invalid_at_shape(shape: ShapeLike) -> None:
    at = tf.ones(shape)
    pof = probability_of_feasibility(QuadraticMeanAndRBFKernel(), 0.0)
    with pytest.raises(TF_DEBUGGING_ERROR_TYPES):
        pof(at)


@pytest.mark.parametrize("shape", various_shapes() - {()})
def test_probability_of_feasibility_builder_raises_on_non_scalar_threshold(
    shape: ShapeLike,
) -> None:
    threshold = tf.ones(shape)
    with pytest.raises(TF_DEBUGGING_ERROR_TYPES):
        ProbabilityOfFeasibility(threshold)


@pytest.mark.parametrize(
    "function",
    [
        ExpectedConstrainedImprovement,
        ExpectedConstrainedHypervolumeImprovement,
    ],
)
def test_expected_constrained_improvement_raises_for_non_scalar_min_pof(
    function: type[ExpectedConstrainedImprovement | ExpectedConstrainedHypervolumeImprovement],
) -> None:
    pof = ProbabilityOfFeasibility(0.0).using("")
    with pytest.raises(TF_DEBUGGING_ERROR_TYPES):
        function("", pof, tf.constant([0.0]))


@pytest.mark.parametrize(
    "function",
    [
        ExpectedConstrainedImprovement,
        ExpectedConstrainedHypervolumeImprovement,
    ],
)
def test_expected_constrained_improvement_raises_for_out_of_range_min_pof(
    function: type[ExpectedConstrainedImprovement | ExpectedConstrainedHypervolumeImprovement],
) -> None:
    pof = ProbabilityOfFeasibility(0.0).using("")
    with pytest.raises(tf.errors.InvalidArgumentError):
        function("", pof, 1.5)


@pytest.mark.parametrize("at", [tf.constant([[0.0], [1.0]]), tf.constant([[[0.0], [1.0]]])])
def test_expected_constrained_improvement_raises_for_invalid_batch_size(at: TensorType) -> None:
    pof = ProbabilityOfFeasibility(0.0).using("")
    builder = ExpectedConstrainedImprovement("", pof, tf.constant(0.0))
    initial_query_points = tf.constant([[-1.0]])
    initial_objective_function_values = tf.constant([[1.0]])
    data = {"": Dataset(initial_query_points, initial_objective_function_values)}

    eci = builder.prepare_acquisition_function(data, {"": QuadraticMeanAndRBFKernel()})

    with pytest.raises(TF_DEBUGGING_ERROR_TYPES):
        eci(at)


def test_expected_constrained_improvement_can_reproduce_expected_improvement() -> None:
    class _Certainty(AcquisitionFunctionBuilder):
        def prepare_acquisition_function(
            self, datasets: Mapping[str, Dataset], models: Mapping[str, ProbabilisticModel]
        ) -> AcquisitionFunction:
            return lambda x: tf.ones_like(tf.squeeze(x, -2))

    data = {"foo": Dataset(tf.constant([[0.5]]), tf.constant([[0.25]]))}
    models_ = {"foo": QuadraticMeanAndRBFKernel()}

    eci = ExpectedConstrainedImprovement("foo", _Certainty(), 0).prepare_acquisition_function(
        data, models_
    )

    ei = ExpectedImprovement().using("foo").prepare_acquisition_function(data, models_)

    at = tf.constant([[[-0.1]], [[1.23]], [[-6.78]]])
    npt.assert_allclose(eci(at), ei(at))


def test_expected_constrained_improvement_is_relative_to_feasible_point() -> None:
    class _Constraint(AcquisitionFunctionBuilder):
        def prepare_acquisition_function(
            self, datasets: Mapping[str, Dataset], models: Mapping[str, ProbabilisticModel]
        ) -> AcquisitionFunction:
            return lambda x: tf.cast(tf.squeeze(x, -2) >= 0, x.dtype)

    models_ = {"foo": QuadraticMeanAndRBFKernel()}

    eci_data = {"foo": Dataset(tf.constant([[-0.2], [0.3]]), tf.constant([[0.04], [0.09]]))}
    eci = ExpectedConstrainedImprovement("foo", _Constraint()).prepare_acquisition_function(
        eci_data, models_
    )

    ei_data = {"foo": Dataset(tf.constant([[0.3]]), tf.constant([[0.09]]))}
    ei = ExpectedImprovement().using("foo").prepare_acquisition_function(ei_data, models_)

    npt.assert_allclose(eci(tf.constant([[0.1]])), ei(tf.constant([[0.1]])))


def test_expected_constrained_improvement_is_less_for_constrained_points() -> None:
    class _Constraint(AcquisitionFunctionBuilder):
        def prepare_acquisition_function(
            self, datasets: Mapping[str, Dataset], models: Mapping[str, ProbabilisticModel]
        ) -> AcquisitionFunction:
            return lambda x: tf.cast(tf.squeeze(x, -2) >= 0, x.dtype)

    def two_global_minima(x: tf.Tensor) -> tf.Tensor:
        return x ** 4 / 4 - x ** 2 / 2

    initial_query_points = tf.constant([[-2.0], [0.0], [1.2]])
    data = {"foo": Dataset(initial_query_points, two_global_minima(initial_query_points))}
    models_ = {"foo": GaussianProcess([two_global_minima], [rbf()])}

    eci = ExpectedConstrainedImprovement("foo", _Constraint()).prepare_acquisition_function(
        data, models_
    )

    npt.assert_array_less(eci(tf.constant([[-1.0]])), eci(tf.constant([[1.0]])))


@pytest.mark.parametrize(
    "function",
    [
        ExpectedConstrainedImprovement,
        ExpectedConstrainedHypervolumeImprovement,
    ],
)
def test_expected_constrained_improvement_raises_for_empty_data(
    function: type[ExpectedConstrainedImprovement | ExpectedConstrainedHypervolumeImprovement],
) -> None:
    class _Constraint(AcquisitionFunctionBuilder):
        def prepare_acquisition_function(
            self, datasets: Mapping[str, Dataset], models: Mapping[str, ProbabilisticModel]
        ) -> AcquisitionFunction:
            return raise_exc

    data = {"foo": Dataset(tf.zeros([0, 2]), tf.zeros([0, 1]))}
    models_ = {"foo": QuadraticMeanAndRBFKernel()}
    builder = function("foo", _Constraint())

    with pytest.raises(tf.errors.InvalidArgumentError):
        builder.prepare_acquisition_function(data, models_)


def test_expected_constrained_improvement_is_constraint_when_no_feasible_points() -> None:
    class _Constraint(AcquisitionFunctionBuilder):
        def prepare_acquisition_function(
            self, datasets: Mapping[str, Dataset], models: Mapping[str, ProbabilisticModel]
        ) -> AcquisitionFunction:
            def acquisition(x: TensorType) -> TensorType:
                x_ = tf.squeeze(x, -2)
                return tf.cast(tf.logical_and(0.0 <= x_, x_ < 1.0), x.dtype)

            return acquisition

    data = {"foo": Dataset(tf.constant([[-2.0], [1.0]]), tf.constant([[4.0], [1.0]]))}
    models_ = {"foo": QuadraticMeanAndRBFKernel()}
    eci = ExpectedConstrainedImprovement("foo", _Constraint()).prepare_acquisition_function(
        data, models_
    )

    constraint_fn = _Constraint().prepare_acquisition_function(data, models_)

    xs = tf.linspace([[-10.0]], [[10.0]], 100)
    npt.assert_allclose(eci(xs), constraint_fn(xs))


def test_expected_constrained_improvement_min_feasibility_probability_bound_is_inclusive() -> None:
    def pof(x_: TensorType) -> TensorType:
        return tfp.bijectors.Sigmoid().forward(tf.squeeze(x_, -2))

    class _Constraint(AcquisitionFunctionBuilder):
        def prepare_acquisition_function(
            self, datasets: Mapping[str, Dataset], models: Mapping[str, ProbabilisticModel]
        ) -> AcquisitionFunction:
            return pof

    models_ = {"foo": QuadraticMeanAndRBFKernel()}

    data = {"foo": Dataset(tf.constant([[1.1], [2.0]]), tf.constant([[1.21], [4.0]]))}
    eci = ExpectedConstrainedImprovement(
        "foo", _Constraint(), min_feasibility_probability=tfp.bijectors.Sigmoid().forward(1.0)
    ).prepare_acquisition_function(data, models_)

    ei = ExpectedImprovement().using("foo").prepare_acquisition_function(data, models_)
    x = tf.constant([[1.5]])
    npt.assert_allclose(eci(x), ei(x) * pof(x))


def _mo_test_model(num_obj: int, *kernel_amplitudes: float | TensorType | None) -> GaussianProcess:
    means = [quadratic, lambda x: tf.reduce_sum(x, axis=-1, keepdims=True), quadratic]
    kernels = [tfp.math.psd_kernels.ExponentiatedQuadratic(k_amp) for k_amp in kernel_amplitudes]
    return GaussianProcess(means[:num_obj], kernels[:num_obj])


def test_ehvi_builder_raises_for_empty_data() -> None:
    num_obj = 3
    dataset = empty_dataset([2], [num_obj])
    model = QuadraticMeanAndRBFKernel()

    with pytest.raises(tf.errors.InvalidArgumentError):
        ExpectedHypervolumeImprovement().prepare_acquisition_function(dataset, model)


def test_ehvi_builder_builds_expected_hv_improvement_using_pareto_from_model() -> None:
    num_obj = 2
    train_x = tf.constant([[-2.0], [-1.5], [-1.0], [0.0], [0.5], [1.0], [1.5], [2.0]])
    dataset = Dataset(
        train_x,
        tf.tile(
            tf.constant([[4.1], [0.9], [1.2], [0.1], [-8.8], [1.1], [2.1], [3.9]]), [1, num_obj]
        ),
    )

    model = _mo_test_model(num_obj, *[10, 10] * num_obj)
    acq_fn = ExpectedHypervolumeImprovement().prepare_acquisition_function(dataset, model)

    model_pred_observation = model.predict(train_x)[0]
    _prt = Pareto(model_pred_observation)
    _partition_bounds = ExactPartition2dNonDominated(_prt.front).partition_bounds(
        tf.constant([-1e10] * 2), get_reference_point(_prt.front)
    )
    xs = tf.linspace([[-10.0]], [[10.0]], 100)
    expected = expected_hv_improvement(model, _partition_bounds)(xs)
    npt.assert_allclose(acq_fn(xs), expected)


@pytest.mark.parametrize("at", [tf.constant([[0.0], [1.0]]), tf.constant([[[0.0], [1.0]]])])
def test_ehvi_raises_for_invalid_batch_size(at: TensorType) -> None:
    num_obj = 2
    train_x = tf.constant([[-2.0], [-1.5], [-1.0], [0.0], [0.5], [1.0], [1.5], [2.0]])

    model = _mo_test_model(num_obj, *[None] * num_obj)
    model_pred_observation = model.predict(train_x)[0]
    _prt = Pareto(model_pred_observation)
    _partition_bounds = ExactPartition2dNonDominated(_prt.front).partition_bounds(
        tf.constant([-inf] * 2), get_reference_point(_prt.front)
    )
    ehvi = expected_hv_improvement(model, _partition_bounds)

    with pytest.raises(TF_DEBUGGING_ERROR_TYPES):
        ehvi(at)


@random_seed
@pytest.mark.parametrize(
    "input_dim, num_samples_per_point, existing_observations, obj_num, variance_scale",
    [
        pytest.param(
            1,
            100_000,
            tf.constant([[0.3, 0.2], [0.2, 0.22], [0.1, 0.25], [0.0, 0.3]]),
            2,
            1.0,
            id="1d_input_2obj_gp_var_1",
        ),
        pytest.param(
            1,
            200_000,
            tf.constant([[0.3, 0.2], [0.2, 0.22], [0.1, 0.25], [0.0, 0.3]]),
            2,
            2.0,
            id="1d_input_2obj_gp_var_2",
        ),
        pytest.param(2, 50_000, tf.constant([[0.0, 0.0]]), 2, 1.0, id="2d_input_2obj_gp_var_2"),
        pytest.param(
            3,
            50_000,
            tf.constant([[2.0, 1.0], [0.8, 3.0]]),
            2,
            1.0,
            id="3d_input_2obj_gp_var_1",
        ),
        pytest.param(
            4,
            100_000,
            tf.constant([[3.0, 2.0, 1.0], [1.1, 2.0, 3.0]]),
            3,
            1.0,
            id="4d_input_3obj_gp_var_1",
        ),
    ],
)
def test_expected_hypervolume_improvement_matches_monte_carlo(
    input_dim: int,
    num_samples_per_point: int,
    existing_observations: tf.Tensor,
    obj_num: int,
    variance_scale: float,
) -> None:
    # Note: the test data number grows exponentially with num of obj
    data_num_seg_per_dim = 2  # test data number per input dim
    N = data_num_seg_per_dim ** input_dim
    xs = tf.convert_to_tensor(
        list(itertools.product(*[list(tf.linspace(-1, 1, data_num_seg_per_dim))] * input_dim))
    )

    xs = tf.cast(xs, dtype=existing_observations.dtype)
    model = _mo_test_model(obj_num, *[variance_scale] * obj_num)
    mean, variance = model.predict(xs)

    predict_samples = tfp.distributions.Normal(mean, tf.sqrt(variance)).sample(
        num_samples_per_point  # [f_samples, batch_size, obj_num]
    )
    _pareto = Pareto(existing_observations)
    ref_pt = get_reference_point(_pareto.front)
    lb_points, ub_points = prepare_default_non_dominated_partition_bounds(
        _pareto.front, tf.constant([-math.inf] * ref_pt.shape[-1]), ref_pt
    )

    # calc MC approx EHVI
    splus_valid = tf.reduce_all(
        tf.tile(ub_points[tf.newaxis, :, tf.newaxis, :], [num_samples_per_point, 1, N, 1])
        > tf.expand_dims(predict_samples, axis=1),
        axis=-1,  # can predict_samples contribute to hvi in cell
    )  # [f_samples, num_cells,  B]
    splus_idx = tf.expand_dims(tf.cast(splus_valid, dtype=ub_points.dtype), -1)
    splus_lb = tf.tile(lb_points[tf.newaxis, :, tf.newaxis, :], [num_samples_per_point, 1, N, 1])
    splus_lb = tf.maximum(  # max of lower bounds and predict_samples
        splus_lb, tf.expand_dims(predict_samples, 1)
    )
    splus_ub = tf.tile(ub_points[tf.newaxis, :, tf.newaxis, :], [num_samples_per_point, 1, N, 1])
    splus = tf.concat(  # concatenate validity labels and possible improvements
        [splus_idx, splus_ub - splus_lb], axis=-1
    )

    # calculate hyper-volume improvement over the non-dominated cells
    ehvi_approx = tf.transpose(tf.reduce_sum(tf.reduce_prod(splus, axis=-1), axis=1, keepdims=True))
    ehvi_approx = tf.reduce_mean(ehvi_approx, axis=-1)  # average through mc sample

    ehvi = expected_hv_improvement(model, (lb_points, ub_points))(tf.expand_dims(xs, -2))

    npt.assert_allclose(ehvi, ehvi_approx, rtol=0.01, atol=0.01)


def test_qehvi_builder_raises_for_empty_data() -> None:
    num_obj = 3
    dataset = empty_dataset([2], [num_obj])
    model = QuadraticMeanAndRBFKernel()

    with pytest.raises(TF_DEBUGGING_ERROR_TYPES):
        BatchMonteCarloExpectedHypervolumeImprovement().prepare_acquisition_function(dataset, model)


@pytest.mark.parametrize("sample_size", [-2, 0])
def test_batch_monte_carlo_expected_hypervolume_improvement_raises_for_invalid_sample_size(
    sample_size: int,
) -> None:
    with pytest.raises(TF_DEBUGGING_ERROR_TYPES):
        BatchMonteCarloExpectedHypervolumeImprovement(sample_size)


def test_batch_monte_carlo_expected_hypervolume_improvement_raises_for_invalid_jitter() -> None:
    with pytest.raises(TF_DEBUGGING_ERROR_TYPES):
        BatchMonteCarloExpectedHypervolumeImprovement(100, jitter=-1.0)


@random_seed
@pytest.mark.parametrize(
    "input_dim, num_samples_per_point, training_input, obj_num, variance_scale",
    [
        pytest.param(
            1,
            50_000,
            tf.constant([[0.3], [0.22], [0.1], [0.35]]),
            2,
            1.0,
            id="1d_input_2obj_model_var_1_q_1",
        ),
        pytest.param(
            1,
            50_000,
            tf.constant([[0.3], [0.22], [0.1], [0.35]]),
            2,
            2.0,
            id="1d_input_2obj_model_var_2_q_1",
        ),
        pytest.param(
            2,
            50_000,
            tf.constant([[0.0, 0.0], [0.2, 0.5]]),
            2,
            1.0,
            id="2d_input_2obj_model_var_1_q_1",
        ),
        pytest.param(
            3,
            25_000,
            tf.constant([[0.0, 0.0, 0.2], [-0.2, 0.5, -0.1], [0.2, -0.5, 0.2]]),
            3,
            1.0,
            id="3d_input_3obj_model_var_1_q_1",
        ),
    ],
)
def test_batch_monte_carlo_expected_hypervolume_improvement_can_reproduce_ehvi(
    input_dim: int,
    num_samples_per_point: int,
    training_input: tf.Tensor,
    obj_num: int,
    variance_scale: float,
) -> None:
    data_num_seg_per_dim = 10  # test data number per input dim

    model = _mo_test_model(obj_num, *[variance_scale] * obj_num)

    mean, _ = model.predict(training_input)  # gen prepare Pareto
    _model_based_tr_dataset = Dataset(training_input, mean)

    _model_based_pareto = Pareto(mean)
    _reference_pt = get_reference_point(_model_based_pareto.front)
    _partition_bounds = prepare_default_non_dominated_partition_bounds(
        _model_based_pareto.front, tf.constant([-1e10] * _reference_pt.shape[-1]), _reference_pt
    )

    qehvi_builder = BatchMonteCarloExpectedHypervolumeImprovement(sample_size=num_samples_per_point)
    qehvi_acq = qehvi_builder.prepare_acquisition_function(_model_based_tr_dataset, model)
    ehvi_acq = expected_hv_improvement(model, _partition_bounds)

    test_xs = tf.convert_to_tensor(
        list(itertools.product(*[list(tf.linspace(-1, 1, data_num_seg_per_dim))] * input_dim)),
        dtype=training_input.dtype,
    )  # [test_num, input_dim]
    test_xs = tf.expand_dims(test_xs, -2)  # add Batch dim: q=1

    npt.assert_allclose(ehvi_acq(test_xs), qehvi_acq(test_xs), rtol=1e-2, atol=1e-2)


@random_seed
@pytest.mark.parametrize(
    "test_input, obj_samples, pareto_front_obs, reference_point, expected_output",
    [
        pytest.param(
            tf.zeros(shape=(1, 2, 1)),
            tf.constant([[[-6.5, -4.5], [-7.0, -4.0]]]),
            tf.constant([[-4.0, -5.0], [-5.0, -5.0], [-8.5, -3.5], [-8.5, -3.0], [-9.0, -1.0]]),
            tf.constant([0.0, 0.0]),
            tf.constant([[1.75]]),
            id="q_2, both points contribute",
        ),
        pytest.param(
            tf.zeros(shape=(1, 2, 1)),
            tf.constant([[[-6.5, -4.5], [-6.0, -4.0]]]),
            tf.constant([[-4.0, -5.0], [-5.0, -5.0], [-8.5, -3.5], [-8.5, -3.0], [-9.0, -1.0]]),
            tf.constant([0.0, 0.0]),
            tf.constant([[1.5]]),
            id="q_2, only 1 point contributes",
        ),
        pytest.param(
            tf.zeros(shape=(1, 2, 1)),
            tf.constant([[[-2.0, -2.0], [0.0, -0.1]]]),
            tf.constant([[-4.0, -5.0], [-5.0, -5.0], [-8.5, -3.5], [-8.5, -3.0], [-9.0, -1.0]]),
            tf.constant([0.0, 0.0]),
            tf.constant([[0.0]]),
            id="q_2, neither contributes",
        ),
        pytest.param(
            tf.zeros(shape=(1, 2, 1)),
            tf.constant([[[-6.5, -4.5], [-9.0, -2.0]]]),
            tf.constant([[-4.0, -5.0], [-5.0, -5.0], [-8.5, -3.5], [-8.5, -3.0], [-9.0, -1.0]]),
            tf.constant([0.0, 0.0]),
            tf.constant([[2.0]]),
            id="obj_2_q_2, test input better than current-best first objective",
        ),
        pytest.param(
            tf.zeros(shape=(1, 2, 1)),
            tf.constant([[[-6.5, -4.5], [-6.0, -6.0]]]),
            tf.constant([[-4.0, -5.0], [-5.0, -5.0], [-8.5, -3.5], [-8.5, -3.0], [-9.0, -1.0]]),
            tf.constant([0.0, 0.0]),
            tf.constant([[8.0]]),
            id="obj_2_q_2, test input better than current best second objective",
        ),
        pytest.param(
            tf.zeros(shape=(1, 3, 1)),
            tf.constant([[[-6.5, -4.5], [-9.0, -2.0], [-7.0, -4.0]]]),
            tf.constant([[-4.0, -5.0], [-5.0, -5.0], [-8.5, -3.5], [-8.5, -3.0], [-9.0, -1.0]]),
            tf.constant([0.0, 0.0]),
            tf.constant([[2.25]]),
            id="obj_2_q_3, all points contribute",
        ),
        pytest.param(
            tf.zeros(shape=(1, 3, 1)),
            tf.constant([[[-6.5, -4.5], [-9.0, -2.0], [-7.0, -5.0]]]),
            tf.constant([[-4.0, -5.0], [-5.0, -5.0], [-8.5, -3.5], [-8.5, -3.0], [-9.0, -1.0]]),
            tf.constant([0.0, 0.0]),
            tf.constant([[3.5]]),
            id="obj_2_q_3, not all points contribute",
        ),
        pytest.param(
            tf.zeros(shape=(1, 3, 1)),
            tf.constant([[[-0.0, -4.5], [-1.0, -2.0], [-3.0, -0.0]]]),
            tf.constant([[-4.0, -5.0], [-5.0, -5.0], [-8.5, -3.5], [-8.5, -3.0], [-9.0, -1.0]]),
            tf.constant([0.0, 0.0]),
            tf.constant([[0.0]]),
            id="obj_2_q_3, none contribute",
        ),
        pytest.param(
            tf.zeros(shape=(1, 2, 1)),
            tf.constant([[[-1.0, -1.0, -1.0], [-2.0, -2.0, -2.0]]]),
            tf.constant([[-4.0, -2.0, -3.0], [-3.0, -5.0, -1.0], [-2.0, -4.0, -2.0]]),
            tf.constant([1.0, 1.0, 1.0]),
            tf.constant([[0.0]]),
            id="obj_3_q_2, none contribute",
        ),
        pytest.param(
            tf.zeros(shape=(1, 2, 1)),
            tf.constant([[[-1.0, -2.0, -6.0], [-1.0, -3.0, -4.0]]]),
            tf.constant([[-4.0, -2.0, -3.0], [-3.0, -5.0, -1.0], [-2.0, -4.0, -2.0]]),
            tf.constant([1.0, 1.0, 1.0]),
            tf.constant([[22.0]]),
            id="obj_3_q_2, all points contribute",
        ),
        pytest.param(
            tf.zeros(shape=(1, 2, 1)),
            tf.constant(
                [[[-2.0, -3.0, -7.0], [-2.0, -4.0, -5.0]], [[-1.0, -2.0, -6.0], [-1.0, -3.0, -4.0]]]
            ),
            tf.constant([[-4.0, -2.0, -3.0], [-3.0, -5.0, -1.0], [-2.0, -4.0, -2.0]]),
            tf.constant([1.0, 1.0, 1.0]),
            tf.constant([[41.0]]),
            id="obj_3_q_2, mc sample size=2",
        ),
    ],
)
def test_batch_monte_carlo_expected_hypervolume_improvement_utility_on_specified_samples(
    test_input: TensorType,
    obj_samples: TensorType,
    pareto_front_obs: TensorType,
    reference_point: TensorType,
    expected_output: TensorType,
) -> None:
    npt.assert_allclose(
        batch_ehvi(
            PseudoBatchReparametrizationSampler(obj_samples),
            sampler_jitter=DEFAULTS.JITTER,
            partition_bounds=prepare_default_non_dominated_partition_bounds(
                Pareto(pareto_front_obs).front,
                tf.constant([-1e10] * obj_samples.shape[-1], dtype=pareto_front_obs.dtype),
                reference_point,
            ),
        )(test_input),
        expected_output,
        rtol=1e-5,
        atol=1e-5,
    )


@pytest.mark.parametrize("sample_size", [-2, 0])
def test_batch_monte_carlo_expected_improvement_raises_for_invalid_sample_size(
    sample_size: int,
) -> None:
    with pytest.raises(tf.errors.InvalidArgumentError):
        BatchMonteCarloExpectedImprovement(sample_size)


def test_batch_monte_carlo_expected_improvement_raises_for_invalid_jitter() -> None:
    with pytest.raises(tf.errors.InvalidArgumentError):
        BatchMonteCarloExpectedImprovement(100, jitter=-1.0)


def test_batch_monte_carlo_expected_improvement_raises_for_empty_data() -> None:
    builder = BatchMonteCarloExpectedImprovement(100)
    data = Dataset(tf.zeros([0, 2]), tf.zeros([0, 1]))
    model = QuadraticMeanAndRBFKernel()
    with pytest.raises(tf.errors.InvalidArgumentError):
        builder.prepare_acquisition_function(data, model)


def test_batch_monte_carlo_expected_improvement_raises_for_model_with_wrong_event_shape() -> None:
    builder = BatchMonteCarloExpectedImprovement(100)
    data = mk_dataset([(0.0, 0.0)], [(0.0, 0.0)])
    matern52 = tfp.math.psd_kernels.MaternFiveHalves(
        amplitude=tf.cast(2.3, tf.float64), length_scale=tf.cast(0.5, tf.float64)
    )
    model = GaussianProcess([lambda x: branin(x), lambda x: quadratic(x)], [matern52, rbf()])
    with pytest.raises(TF_DEBUGGING_ERROR_TYPES):
        builder.prepare_acquisition_function(data, model)


@random_seed
def test_batch_monte_carlo_expected_improvement_can_reproduce_ei() -> None:
    known_query_points = tf.random.uniform([5, 2], dtype=tf.float64)
    data = Dataset(known_query_points, quadratic(known_query_points))
    model = QuadraticMeanAndRBFKernel()
    batch_ei = BatchMonteCarloExpectedImprovement(10_000).prepare_acquisition_function(data, model)
    ei = ExpectedImprovement().prepare_acquisition_function(data, model)
    xs = tf.random.uniform([3, 5, 1, 2], dtype=tf.float64)
    npt.assert_allclose(batch_ei(xs), ei(xs), rtol=0.03)


@random_seed
def test_batch_monte_carlo_expected_improvement() -> None:
    xs = tf.random.uniform([3, 5, 7, 2], dtype=tf.float64)
    model = QuadraticMeanAndRBFKernel()

    mean, cov = model.predict_joint(xs)
    mvn = tfp.distributions.MultivariateNormalFullCovariance(tf.linalg.matrix_transpose(mean), cov)
    mvn_samples = mvn.sample(10_000)
    min_predictive_mean_at_known_points = 0.09
    # fmt: off
    expected = tf.reduce_mean(tf.reduce_max(tf.maximum(
        min_predictive_mean_at_known_points - mvn_samples, 0.0
    ), axis=-1), axis=0)
    # fmt: on

    builder = BatchMonteCarloExpectedImprovement(10_000)
    acq = builder.prepare_acquisition_function(mk_dataset([[0.3], [0.5]], [[0.09], [0.25]]), model)

    npt.assert_allclose(acq(xs), expected, rtol=0.05)


@pytest.mark.parametrize(
    "function, function_repr",
    [
        (ExpectedImprovement(), "ExpectedImprovement()"),
        (NegativeLowerConfidenceBound(1.96), "NegativeLowerConfidenceBound(1.96)"),
        (NegativePredictiveMean(), "NegativePredictiveMean()"),
        (ProbabilityOfFeasibility(0.5), "ProbabilityOfFeasibility(0.5)"),
        (ExpectedHypervolumeImprovement(), "ExpectedHypervolumeImprovement()"),
        (
            BatchMonteCarloExpectedImprovement(10_000),
            f"BatchMonteCarloExpectedImprovement(10000, jitter={DEFAULTS.JITTER})",
        ),
    ],
)
def test_single_model_acquisition_function_builder_reprs(
    function: SingleModelAcquisitionBuilder, function_repr: str
) -> None:
    assert repr(function) == function_repr
    assert repr(function.using("TAG")) == f"{function_repr} using tag 'TAG'"
    assert (
        repr(ExpectedConstrainedImprovement("TAG", function.using("TAG"), 0.0))
        == f"ExpectedConstrainedImprovement('TAG', {function_repr} using tag 'TAG', 0.0)"
    )
    assert (
        repr(ExpectedConstrainedHypervolumeImprovement("TAG", function.using("TAG"), 0.0))
        == f"ExpectedConstrainedHypervolumeImprovement('TAG', {function_repr} using tag 'TAG', 0.0)"
    )


def test_locally_penalized_expected_improvement_builder_raises_for_empty_data() -> None:
    data = Dataset(tf.zeros([0, 1]), tf.ones([0, 1]))
    space = Box([0, 0], [1, 1])
    with pytest.raises(tf.errors.InvalidArgumentError):
        LocalPenalizationAcquisitionFunction(search_space=space).prepare_acquisition_function(
            data, QuadraticMeanAndRBFKernel()
        )


def test_locally_penalized_expected_improvement_builder_raises_for_invalid_num_samples() -> None:
    search_space = Box([0, 0], [1, 1])
    with pytest.raises(tf.errors.InvalidArgumentError):
        LocalPenalizationAcquisitionFunction(search_space, num_samples=-5)


@pytest.mark.parametrize("pending_points", [tf.constant([0.0]), tf.constant([[[0.0], [1.0]]])])
def test_locally_penalized_expected_improvement_builder_raises_for_invalid_pending_points_shape(
    pending_points: TensorType,
) -> None:
    data = Dataset(tf.zeros([3, 2], dtype=tf.float64), tf.ones([3, 2], dtype=tf.float64))
    space = Box([0, 0], [1, 1])
    builder = LocalPenalizationAcquisitionFunction(search_space=space)
    builder.prepare_acquisition_function(
        data, QuadraticMeanAndRBFKernel(), None
    )  # first initialize
    with pytest.raises(TF_DEBUGGING_ERROR_TYPES):
        builder.prepare_acquisition_function(data, QuadraticMeanAndRBFKernel(), pending_points)


def test_locally_penalized_expected_improvement_raises_when_called_before_initialization() -> None:
    data = Dataset(tf.zeros([3, 2], dtype=tf.float64), tf.ones([3, 2], dtype=tf.float64))
    search_space = Box([0, 0], [1, 1])
    pending_points = tf.zeros([1, 2])
    with pytest.raises(tf.errors.InvalidArgumentError):
        LocalPenalizationAcquisitionFunction(search_space).prepare_acquisition_function(
            data, QuadraticMeanAndRBFKernel(), pending_points
        )


@random_seed
@pytest.mark.parametrize(
    "base_builder",
    [
        ExpectedImprovement(),
        MinValueEntropySearch(Box([0, 0], [1, 1]), grid_size=10000, num_samples=10),
    ],
)
def test_locally_penalized_acquisitions_match_base_acquisition(
    base_builder: ExpectedImprovement | MinValueEntropySearch,
) -> None:
    data = Dataset(tf.zeros([3, 2], dtype=tf.float64), tf.ones([3, 2], dtype=tf.float64))
    search_space = Box([0, 0], [1, 1])
    model = QuadraticMeanAndRBFKernel()

    lp_acq_builder = LocalPenalizationAcquisitionFunction(
        search_space, base_acquisition_function_builder=base_builder
    )
    lp_acq = lp_acq_builder.prepare_acquisition_function(data, model, None)

    base_acq = base_builder.prepare_acquisition_function(data, model)

    x_range = tf.linspace(0.0, 1.0, 11)
    x_range = tf.cast(x_range, dtype=tf.float64)
    xs = tf.reshape(tf.stack(tf.meshgrid(x_range, x_range, indexing="ij"), axis=-1), (-1, 2))
    lp_acq_values = lp_acq(xs[..., None, :])
    base_acq_values = base_acq(xs[..., None, :])

    if isinstance(base_builder, ExpectedImprovement):
        npt.assert_array_equal(lp_acq_values, base_acq_values)
    else:  # check sampling-based acquisition functions are close
        npt.assert_allclose(lp_acq_values, base_acq_values, atol=0.001)


@random_seed
@pytest.mark.parametrize("penalizer", [soft_local_penalizer, hard_local_penalizer])
@pytest.mark.parametrize(
    "base_builder",
    [ExpectedImprovement(), MinValueEntropySearch(Box([0, 0], [1, 1]), grid_size=5000)],
)
def test_locally_penalized_acquisitions_combine_base_and_penalization_correctly(
    penalizer: Callable[..., Union[PenalizationFunction, UpdatablePenalizationFunction]],
    base_builder: ExpectedImprovement | MinValueEntropySearch,
) -> None:
    data = Dataset(tf.zeros([3, 2], dtype=tf.float64), tf.ones([3, 2], dtype=tf.float64))
    search_space = Box([0, 0], [1, 1])
    model = QuadraticMeanAndRBFKernel()
    pending_points = tf.zeros([2, 2], dtype=tf.float64)

    acq_builder = LocalPenalizationAcquisitionFunction(
        search_space, penalizer=penalizer, base_acquisition_function_builder=base_builder
    )
    lp_acq = acq_builder.prepare_acquisition_function(data, model, None)  # initialize
    lp_acq = acq_builder.update_acquisition_function(lp_acq, data, model, pending_points[:1])
    up_lp_acq = acq_builder.update_acquisition_function(lp_acq, data, model, pending_points)
    if penalizer == soft_local_penalizer:
        assert up_lp_acq == lp_acq  # in-place updates

    base_acq = base_builder.prepare_acquisition_function(data, model)

    best = acq_builder._eta
    lipshitz_constant = acq_builder._lipschitz_constant
    penalizer = penalizer(model, pending_points, lipshitz_constant, best)

    x_range = tf.linspace(0.0, 1.0, 11)
    x_range = tf.cast(x_range, dtype=tf.float64)
    xs = tf.reshape(tf.stack(tf.meshgrid(x_range, x_range, indexing="ij"), axis=-1), (-1, 2))

    lp_acq_values = lp_acq(xs[..., None, :])
    base_acq_values = base_acq(xs[..., None, :])
    penal_values = penalizer(xs[..., None, :])
    penalized_base_acq = tf.math.exp(tf.math.log(base_acq_values) + tf.math.log(penal_values))

    if isinstance(base_builder, ExpectedImprovement):
        npt.assert_array_equal(lp_acq_values, penalized_base_acq)
    else:  # check sampling-based acquisition functions are close
        npt.assert_allclose(lp_acq_values, penalized_base_acq, atol=0.001)


@pytest.mark.parametrize("penalizer", [soft_local_penalizer, hard_local_penalizer])
@pytest.mark.parametrize("at", [tf.constant([[0.0], [1.0]]), tf.constant([[[0.0], [1.0]]])])
def test_lipschitz_penalizers_raises_for_invalid_batch_size(
    at: TensorType,
    penalizer: Callable[..., PenalizationFunction],
) -> None:
    pending_points = tf.zeros([1, 2], dtype=tf.float64)
    best = tf.constant([0], dtype=tf.float64)
    lipshitz_constant = tf.constant([1], dtype=tf.float64)
    lp = penalizer(QuadraticMeanAndRBFKernel(), pending_points, lipshitz_constant, best)

    with pytest.raises(TF_DEBUGGING_ERROR_TYPES):
        lp(at)


@pytest.mark.parametrize("penalizer", [soft_local_penalizer, hard_local_penalizer])
@pytest.mark.parametrize("pending_points", [tf.constant([0.0]), tf.constant([[[0.0], [1.0]]])])
def test_lipschitz_penalizers_raises_for_invalid_pending_points_shape(
    pending_points: TensorType,
    penalizer: Callable[..., PenalizationFunction],
) -> None:
    best = tf.constant([0], dtype=tf.float64)
    lipshitz_constant = tf.constant([1], dtype=tf.float64)
    with pytest.raises(TF_DEBUGGING_ERROR_TYPES):
        soft_local_penalizer(QuadraticMeanAndRBFKernel(), pending_points, lipshitz_constant, best)


def test_gibbon_builder_raises_for_empty_data() -> None:
    data = Dataset(tf.zeros([0, 1]), tf.ones([0, 1]))
    search_space = Box([0, 0], [1, 1])
    builder = GIBBON(search_space)
    with pytest.raises(tf.errors.InvalidArgumentError):
        builder.prepare_acquisition_function(data, QuadraticMeanAndRBFKernel())


@pytest.mark.parametrize("param", [-2, 0])
def test_gibbon_builder_raises_for_invalid_init_params(param: int) -> None:
    search_space = Box([0, 0], [1, 1])
    with pytest.raises(tf.errors.InvalidArgumentError):
        GIBBON(search_space, num_samples=param)
    with pytest.raises(tf.errors.InvalidArgumentError):
        GIBBON(search_space, grid_size=param)
    with pytest.raises(tf.errors.InvalidArgumentError):
        GIBBON(search_space, num_fourier_features=param)


def test_gibbon_builder_raises_when_given_num_features_and_gumbel() -> None:
    # cannot do feature-based approx of Gumbel sampler
    search_space = Box([0, 0], [1, 1])
    with pytest.raises(tf.errors.InvalidArgumentError):
        GIBBON(search_space, use_thompson=False, num_fourier_features=10)


@pytest.mark.parametrize("samples", [tf.constant([]), tf.constant([[[]]])])
def test_gibbon_raises_for_gumbel_samples_with_invalid_shape(
    samples: TensorType,
) -> None:
    with pytest.raises(ValueError):
        model = QuadraticMeanAndRBFKernel()
        gibbon(model, samples)


@pytest.mark.parametrize("pending_points", [tf.constant([0.0]), tf.constant([[[0.0], [1.0]]])])
def test_gibbon_builder_raises_for_invalid_pending_points_shape(
    pending_points: TensorType,
) -> None:
    data = Dataset(tf.zeros([3, 2], dtype=tf.float64), tf.ones([3, 2], dtype=tf.float64))
    space = Box([0, 0], [1, 1])
    builder = GIBBON(search_space=space)
    builder.prepare_acquisition_function(
        data, QuadraticMeanAndRBFKernel(), None
    )  # first initialize
    with pytest.raises(TF_DEBUGGING_ERROR_TYPES):
        builder.prepare_acquisition_function(data, QuadraticMeanAndRBFKernel(), pending_points)


def test_gibbon_raises_when_called_before_initialization() -> None:
    data = Dataset(tf.zeros([3, 2], dtype=tf.float64), tf.ones([3, 2], dtype=tf.float64))
    search_space = Box([0, 0], [1, 1])
    pending_points = tf.zeros([1, 2])
    with pytest.raises(tf.errors.InvalidArgumentError):
        GIBBON(search_space).prepare_acquisition_function(
            data, QuadraticMeanAndRBFKernel(), pending_points
        )


@pytest.mark.parametrize("at", [tf.constant([[0.0], [1.0]]), tf.constant([[[0.0], [1.0]]])])
def test_gibbon_raises_for_invalid_batch_size(at: TensorType) -> None:
    model = QuadraticMeanAndRBFKernel()
    gibbon_acq = gibbon(model, tf.constant([[1.0], [2.0]]))

    with pytest.raises(TF_DEBUGGING_ERROR_TYPES):
        gibbon_acq(at)


def test_gibbon_raises_for_model_without_homoscedastic_likelihood() -> None:
    class dummy_model_without_likelihood(ProbabilisticModel):
        def predict(self, query_points: TensorType) -> tuple[None, None]:
            return None, None

        def predict_joint(self, query_points: TensorType) -> tuple[None, None]:
            return None, None

        def sample(self, query_points: TensorType, num_samples: int) -> None:
            return None

        def covariance_between_points(
            self, query_points_1: TensorType, query_points_2: TensorType
        ) -> None:
            return None

    with pytest.raises(ValueError):
        model_without_likelihood = dummy_model_without_likelihood()
        gibbon(model_without_likelihood, tf.constant([[1.0]]))


def test_gibbon_raises_for_model_without_covariance_between_points_method() -> None:
    class dummy_model_without_covariance_between_points(ProbabilisticModel):
        def predict(self, query_points: TensorType) -> tuple[None, None]:
            return None, None

        def predict_joint(self, query_points: TensorType) -> tuple[None, None]:
            return None, None

        def sample(self, query_points: TensorType, num_samples: int) -> None:
            return None

        def get_observation_noise(self) -> None:
            return None

    with pytest.raises(AttributeError):
        model_without_likelihood = dummy_model_without_covariance_between_points()
        gibbon(model_without_likelihood, tf.constant([[1.0]]))


def test_gibbon_returns_correct_shape() -> None:
    model = QuadraticMeanAndRBFKernel()
    gumbel_samples = tf.constant([[1.0], [2.0]])
    query_at = tf.linspace([[-10.0]], [[10.0]], 5)
    evals = gibbon(model, gumbel_samples)(query_at)
    npt.assert_array_equal(evals.shape, tf.constant([5, 1]))


@unittest.mock.patch("trieste.acquisition.function.gibbon")
@pytest.mark.parametrize("use_thompson", [True, False])
def test_gibbon_builder_builds_min_value_samples(
    mocked_mves: MagicMock, use_thompson: bool
) -> None:
    dataset = Dataset(tf.zeros([3, 2], dtype=tf.float64), tf.ones([3, 2], dtype=tf.float64))
    search_space = Box([0, 0], [1, 1])
    builder = GIBBON(search_space, use_thompson=use_thompson)
    model = QuadraticMeanAndRBFKernel()
    builder.prepare_acquisition_function(dataset, model)
    mocked_mves.assert_called_once()

    # check that the Gumbel samples look sensible
    min_value_samples = mocked_mves.call_args[0][1]
    query_points = builder._search_space.sample(num_samples=builder._grid_size)
    query_points = tf.concat([dataset.query_points, query_points], 0)
    fmean, _ = model.predict(query_points)
    assert max(min_value_samples) < min(fmean)


@random_seed
@unittest.mock.patch("trieste.acquisition.function.gibbon")
def test_gibbon_builder_builds_min_value_samples_rff(mocked_mves: MagicMock) -> None:
    search_space = Box([0.0, 0.0], [1.0, 1.0])
    model = QuadraticMeanAndRBFKernel(noise_variance=tf.constant(1e-10, dtype=tf.float64))
    model.kernel = (
        gpflow.kernels.RBF()
    )  # need a gpflow kernel object for random feature decompositions

    x_range = tf.linspace(0.0, 1.0, 5)
    x_range = tf.cast(x_range, dtype=tf.float64)
    xs = tf.reshape(tf.stack(tf.meshgrid(x_range, x_range, indexing="ij"), axis=-1), (-1, 2))
    ys = quadratic(xs)
    dataset = Dataset(xs, ys)

    builder = GIBBON(search_space, use_thompson=True, num_fourier_features=100)
    builder.prepare_acquisition_function(dataset, model)
    mocked_mves.assert_called_once()

    # check that the Gumbel samples look sensible
    min_value_samples = mocked_mves.call_args[0][1]
    query_points = builder._search_space.sample(num_samples=builder._grid_size)
    query_points = tf.concat([dataset.query_points, query_points], 0)
    fmean, _ = model.predict(query_points)
    assert max(min_value_samples) < min(fmean) + 1e-4


def test_gibbon_chooses_same_as_min_value_entropy_search() -> None:
    """
    When based on a single max-value sample, GIBBON should choose the same point as
    MES (see :cite:`Moss:2021`).
    """
    model = QuadraticMeanAndRBFKernel(noise_variance=tf.constant(1e-10, dtype=tf.float64))

    x_range = tf.linspace(-1.0, 1.0, 11)
    x_range = tf.cast(x_range, dtype=tf.float64)
    xs = tf.reshape(tf.stack(tf.meshgrid(x_range, x_range, indexing="ij"), axis=-1), (-1, 2))

    min_value_sample = tf.constant([[1.0]], dtype=tf.float64)
    mes_evals = min_value_entropy_search(model, min_value_sample)(xs[..., None, :])
    gibbon_evals = gibbon(model, min_value_sample)(xs[..., None, :])

    npt.assert_array_equal(tf.argmax(mes_evals), tf.argmax(gibbon_evals))


@pytest.mark.parametrize("rescaled_repulsion", [True, False])
@pytest.mark.parametrize("noise_variance", [0.1, 1e-10])
def test_batch_gibbon_is_sum_of_individual_gibbons_and_repulsion_term(
    rescaled_repulsion: bool, noise_variance: float
) -> None:
    """
    Check that batch GIBBON can be decomposed into the sum of sequential GIBBONs and a repulsion
    term (see :cite:`Moss:2021`).
    """
    noise_variance = tf.constant(noise_variance, dtype=tf.float64)
    model = QuadraticMeanAndRBFKernel(noise_variance=noise_variance)
    model.kernel = (
        gpflow.kernels.RBF()
    )  # need a gpflow kernel object for random feature decomposition

    x_range = tf.linspace(0.0, 1.0, 4)
    x_range = tf.cast(x_range, dtype=tf.float64)
    xs = tf.reshape(tf.stack(tf.meshgrid(x_range, x_range, indexing="ij"), axis=-1), (-1, 2))

    pending_points = tf.constant([[0.11, 0.51], [0.21, 0.31], [0.41, 0.91]], dtype=tf.float64)
    min_value_sample = tf.constant([[-0.1, 0.1]], dtype=tf.float64)

    gibbon_of_new_points = gibbon(model, min_value_sample)(xs[..., None, :])
    mean, var = model.predict(xs)
    _, pending_var = model.predict_joint(pending_points)
    pending_var += noise_variance * tf.eye(len(pending_points), dtype=pending_var.dtype)

    calculated_batch_gibbon = gibbon(model, min_value_sample, pending_points, rescaled_repulsion)(
        xs[..., None, :]
    )

    for i in tf.range(len(xs)):  # check across a set of candidate points
        candidate_and_pending = tf.concat([xs[i : i + 1], pending_points], axis=0)
        _, A = model.predict_joint(candidate_and_pending)
        A += noise_variance * tf.eye(len(pending_points) + 1, dtype=A.dtype)
        repulsion = tf.linalg.logdet(A) - tf.math.log(A[0, 0, 0]) - tf.linalg.logdet(pending_var)
        if rescaled_repulsion:  # down-weight repulsion term
            batch_size, search_space_dim = tf.cast(tf.shape(pending_points), dtype=mean.dtype)
            repulsion = repulsion * ((1 / batch_size) ** (2))

        reconstructed_batch_gibbon = 0.5 * repulsion + gibbon_of_new_points[i : i + 1]
        npt.assert_array_almost_equal(
            calculated_batch_gibbon[i : i + 1], reconstructed_batch_gibbon
        )


@pytest.mark.parametrize("at", [tf.constant([[0.0], [1.0]]), tf.constant([[[0.0], [1.0]]])])
def test_expected_constrained_hypervolume_improvement_raises_for_invalid_batch_size(
    at: TensorType,
) -> None:
    pof = ProbabilityOfFeasibility(0.0).using("")
    builder = ExpectedConstrainedHypervolumeImprovement("", pof, tf.constant(0.5))
    initial_query_points = tf.constant([[-1.0]])
    initial_objective_function_values = tf.constant([[1.0, 1.0]])
    data = {"": Dataset(initial_query_points, initial_objective_function_values)}

    echvi = builder.prepare_acquisition_function(data, {"": QuadraticMeanAndRBFKernel()})

    with pytest.raises(TF_DEBUGGING_ERROR_TYPES):
        echvi(at)


def test_expected_constrained_hypervolume_improvement_can_reproduce_ehvi() -> None:
    num_obj = 2
    train_x = tf.constant([[-2.0], [-1.5], [-1.0], [0.0], [0.5], [1.0], [1.5], [2.0]])

    obj_model = _mo_test_model(num_obj, *[None] * num_obj)
    model_pred_observation = obj_model.predict(train_x)[0]

    class _Certainty(AcquisitionFunctionBuilder):
        def prepare_acquisition_function(
            self, datasets: Mapping[str, Dataset], models: Mapping[str, ProbabilisticModel]
        ) -> AcquisitionFunction:
            return lambda x: tf.ones_like(tf.squeeze(x, -2))

    data = {"foo": Dataset(train_x, model_pred_observation)}
    models_ = {"foo": obj_model}

    echvi = ExpectedConstrainedHypervolumeImprovement(
        "foo", _Certainty(), 0
    ).prepare_acquisition_function(data, models_)

    ehvi = ExpectedHypervolumeImprovement().using("foo").prepare_acquisition_function(data, models_)

    at = tf.constant([[[-0.1]], [[1.23]], [[-6.78]]])
    npt.assert_allclose(echvi(at), ehvi(at))


def test_echvi_is_constraint_when_no_feasible_points() -> None:
    class _Constraint(AcquisitionFunctionBuilder):
        def prepare_acquisition_function(
            self, datasets: Mapping[str, Dataset], models: Mapping[str, ProbabilisticModel]
        ) -> AcquisitionFunction:
            def acquisition(x: TensorType) -> TensorType:
                x_ = tf.squeeze(x, -2)
                return tf.cast(tf.logical_and(0.0 <= x_, x_ < 1.0), x.dtype)

            return acquisition

    data = {"foo": Dataset(tf.constant([[-2.0], [1.0]]), tf.constant([[4.0], [1.0]]))}
    models_ = {"foo": QuadraticMeanAndRBFKernel()}
    echvi = ExpectedConstrainedHypervolumeImprovement(
        "foo", _Constraint()
    ).prepare_acquisition_function(data, models_)

    constraint_fn = _Constraint().prepare_acquisition_function(data, models_)

    xs = tf.linspace([[-10.0]], [[10.0]], 100)
    npt.assert_allclose(echvi(xs), constraint_fn(xs))<|MERGE_RESOLUTION|>--- conflicted
+++ resolved
@@ -17,13 +17,9 @@
 import math
 import unittest.mock
 from collections.abc import Mapping
-<<<<<<< HEAD
 from typing import Callable, Union
 from unittest.mock import MagicMock
-=======
 from math import inf
-from typing import Callable
->>>>>>> 941f25ca
 
 import gpflow
 import numpy.testing as npt
