--- conflicted
+++ resolved
@@ -15,11 +15,7 @@
 
 from abc import ABC, abstractmethod
 from collections.abc import Mapping
-<<<<<<< HEAD
-from itertools import combinations, product
-=======
-from itertools import product
->>>>>>> 76f39246
+from itertools import product, combinations
 from math import inf
 from typing import Callable
 
@@ -32,11 +28,7 @@
 from ..space import SearchSpace
 from ..type import TensorType
 from ..utils import DEFAULTS
-<<<<<<< HEAD
-from ..utils.pareto import Pareto
-=======
 from ..utils.pareto import Pareto, get_reference_point
->>>>>>> 76f39246
 
 AcquisitionFunction = Callable[[TensorType], TensorType]
 """
@@ -522,13 +514,6 @@
 
 class ExpectedHypervolumeImprovement(SingleModelAcquisitionBuilder):
     """
-<<<<<<< HEAD
-    Builder for the :func:`hv_probability_of_improvement` acquisition function
-    refer yang2019efficient
-    """
-
-    def __repr__(self) -> str:
-=======
     Builder for the expected hypervolume improvement acquisition function.
     The implementation of the acquisition function largely
     follows :cite:`yang2019efficient`
@@ -536,7 +521,6 @@
 
     def __repr__(self) -> str:
         """"""
->>>>>>> 76f39246
         return "ExpectedHypervolumeImprovement()"
 
     def prepare_acquisition_function(
@@ -545,22 +529,14 @@
         """
         :param dataset: The data from the observer. Must be populated.
         :param model: The model over the specified ``dataset``.
-<<<<<<< HEAD
-        :return: The expecyed_hv_of_improvement function.
-=======
         :return: The expected hypervolume improvement acquisition function.
->>>>>>> 76f39246
         """
         tf.debugging.assert_positive(len(dataset), message="Dataset must be populated.")
         mean, _ = model.predict(dataset.query_points)
 
         _pf = Pareto(mean)
         _reference_pt = get_reference_point(_pf.front)
-<<<<<<< HEAD
-        return lambda at: expected_hv_improvement(model, _pf, _reference_pt)(at)
-=======
         return expected_hv_improvement(model, _pf, _reference_pt)
->>>>>>> 76f39246
 
 
 def expected_hv_improvement(
@@ -569,25 +545,6 @@
     reference_point: TensorType,
 ) -> AcquisitionFunction:
     r"""
-<<<<<<< HEAD
-    HV calculation using Eq. 44 of yang2019efficient paper
-    Note:
-    1. Since in Trieste we do not assume the use of a certain non-dominated partition algorithm.
-       we do not assume the last dimension partition has only one (lower) bound (which is used
-       in the yang2019efficient paper), this is not equally efficient as the original paper, but
-       is applicable to different non-dominated partition algorithm
-    2. The Psi and nu function in the original paper is defined for a maximization problem, to
-       make use of the same notation for easier reading, we inverse our problem (as maximization)
-       to make use of the same equation
-    3. The calculation of EHVI based on Eq.44 is independent on the order of each cell
-
-    :param model: The model of the objective function.
-    :param at: The points at which to evaluate the probability of feasibility.
-                Must have rank at least two
-    :param pareto: Pareto class
-    :param reference_point The reference point for calculating hypervolume
-    :return: The hypervolume expected improvement at ``at``.
-=======
     expected Hyper-volume (HV) calculating using Eq. 44 of :cite:`yang2019efficient` paper.
     The expected hypervolume improvement calculation in the non-dominated region
     can be decomposed into sub-calculations based on each partitioned cell.
@@ -610,7 +567,6 @@
     :return The expected_hv_improvement acquisition function modified for objective
         minimisation. This function will raise :exc:`ValueError` or
         :exc:`~tf.errors.InvalidArgumentError` if used with a batch size greater than one.
->>>>>>> 76f39246
     """
 
     def acquisition(x: TensorType) -> TensorType:
@@ -622,78 +578,11 @@
             loc=tf.zeros(shape=1, dtype=x.dtype), scale=tf.ones(shape=1, dtype=x.dtype)
         )
 
-<<<<<<< HEAD
-        def Psi(a, b, mean, std) -> TensorType:
-            """
-            Generic Expected Improvement o reference a, defined at Eq. 19 of [yang2019]
-            param: a: [num_cells, out_dim] lower bounds
-            param: b: [num_cells, out_dim] upper bounds
-            param: mean: [..., out_dim]
-            param: var: [..., out_dim]
-            """
-=======
         def Psi(a: TensorType, b: TensorType, mean: TensorType, std: TensorType) -> TensorType:
->>>>>>> 76f39246
             return std * normal.prob((b - mean) / std) + (mean - a) * (
                 1 - normal.cdf((b - mean) / std)
             )
 
-<<<<<<< HEAD
-        def nu(lb, ub, mean, std) -> TensorType:
-            """
-            Eq. 25 of [yang2019]
-            Note: as we deal with minimization, we use negative version of our problem
-             to make use of the original formula
-            """
-            return (ub - lb) * (1 - normal.cdf((ub - mean) / std))
-
-        candidate_mean, candidate_var = model.predict(tf.squeeze(x, -2))
-        candidate_std = tf.sqrt(candidate_var)
-
-        # calc ehvi assuming maximization
-        neg_candidate_mean = -tf.expand_dims(candidate_mean, 1)  # [..., 1, out_dim]
-        candidate_std = tf.expand_dims(candidate_std, 1)  # [..., 1, out_dim]
-
-        lb_points, ub_points = pareto.get_hyper_cell_bounds(
-            tf.constant([-inf] * candidate_mean.shape[-1], dtype=x.dtype), reference_point
-        )
-
-        neg_lb_points, neg_ub_points = -ub_points, -lb_points  # ref Note. 3
-
-        neg_ub_points = tf.minimum(
-            neg_ub_points, 1e10
-        )  # this maximum: 1e10 is heuristically chosen
-
-        psi_ub = Psi(
-            neg_lb_points, neg_ub_points, neg_candidate_mean, candidate_std
-        )  # [..., num_cells, out_dim]
-        psi_lb = Psi(
-            neg_lb_points, neg_lb_points, neg_candidate_mean, candidate_std
-        )  # [..., num_cells, out_dim]
-
-        psi_lb2ub = tf.maximum(psi_lb - psi_ub, 0.0)  # [..., num_cells, out_dim]
-        nu_contrib = nu(neg_lb_points, neg_ub_points, neg_candidate_mean, candidate_std)
-
-        # get stacked factors of Eq. 45
-        # [2^m, dim_indices]
-        cross_index = tf.constant(
-            list(product(*[[0, 1] for _ in range(reference_point.shape[-1])]))
-        )
-
-        # Take the cross product of psi_diff and nu across all outcomes
-        # [..., num_cells, 2(operation_num, refer Eq. 45), num_obj]
-        stacked_factors = tf.concat(
-            [tf.expand_dims(psi_lb2ub, -2), tf.expand_dims(nu_contrib, -2)], axis=-2
-        )
-
-        # [..., num_cells, 2^m, 2(operation_num), num_obj]
-        factor_combinations = tf.linalg.diag_part(tf.gather(stacked_factors, cross_index, axis=-2))
-
-        # calculate Eq. 44
-        # prod of different output_dim -> sum over 2^m combination -> sum over num_cells; [..., 1]
-        return tf.reduce_sum(
-            tf.reduce_sum(tf.reduce_prod(factor_combinations, axis=-1), axis=-1),
-=======
         def nu(lb: TensorType, ub: TensorType, mean: TensorType, std: TensorType) -> TensorType:
             return (ub - lb) * (1 - normal.cdf((ub - mean) / std))
 
@@ -747,7 +636,6 @@
 
         return tf.reduce_sum(
             ehvi_cells_based,
->>>>>>> 76f39246
             axis=-1,
             keepdims=True,
         )
@@ -755,7 +643,6 @@
     return acquisition
 
 
-<<<<<<< HEAD
 class BatchMonteCarloHypervolumeExpectedImprovement(SingleModelAcquisitionBuilder):
     """
     Use of the inclusion-exclusion method
@@ -822,7 +709,7 @@
         _pf = Pareto(mean)
         _reference_pt = get_reference_point(_pf.front)
 
-        lb_points, ub_points = _pf.get_hyper_cell_bounds(
+        lb_points, ub_points = _pf.hypercell_bounds(
             tf.constant([-inf] * mean.shape[-1], dtype=mean.dtype), _reference_pt
         )
         sampler = BatchReparametrizationSampler(self._sample_size, model)
@@ -880,16 +767,6 @@
         return batch_hvei
 
 
-def get_reference_point(front: TensorType) -> TensorType:
-    """
-    reference point calculation method
-    """
-    f = tf.math.reduce_max(front, axis=0) - tf.math.reduce_min(front, axis=0)
-    return tf.math.reduce_max(front, axis=0) + 2 * f / front.shape[0]
-
-
-=======
->>>>>>> 76f39246
 class IndependentReparametrizationSampler:
     r"""
     This sampler employs the *reparameterization trick* to approximate samples from a
