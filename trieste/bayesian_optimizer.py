# Copyright 2021 The Trieste Contributors
#
# Licensed under the Apache License, Version 2.0 (the "License");
# you may not use this file except in compliance with the License.
# You may obtain a copy of the License at
#
#     http://www.apache.org/licenses/LICENSE-2.0
#
# Unless required by applicable law or agreed to in writing, software
# distributed under the License is distributed on an "AS IS" BASIS,
# WITHOUT WARRANTIES OR CONDITIONS OF ANY KIND, either express or implied.
# See the License for the specific language governing permissions and
# limitations under the License.

"""
This module contains the :class:`BayesianOptimizer` class, used to perform Bayesian optimization.
"""

from __future__ import annotations

import copy
import traceback
from collections.abc import Mapping
from dataclasses import dataclass
from typing import Callable, Dict, Generic, TypeVar, cast, overload

import numpy as np
import tensorflow as tf
from absl import logging

from .acquisition.rule import AcquisitionRule, EfficientGlobalOptimization
from .data import Dataset
from .logging import get_tensorboard_writer, set_step_number
from .models import ModelSpec, TrainableProbabilisticModel, create_model
from .models.config import ModelConfigType
from .observer import OBJECTIVE, Observer
from .space import SearchSpace
from .types import State, TensorType
from .utils import Err, Ok, Result, Timer, map_values

StateType = TypeVar("StateType")
""" Unbound type variable. """

SearchSpaceType = TypeVar("SearchSpaceType", bound=SearchSpace)
""" Type variable bound to :class:`SearchSpace`. """

TrainableProbabilisticModelType = TypeVar(
    "TrainableProbabilisticModelType", bound=TrainableProbabilisticModel, contravariant=True
)
""" Contravariant type variable bound to :class:`TrainableProbabilisticModel`. """


@dataclass(frozen=True)
class Record(Generic[StateType]):
    """Container to record the state of each step of the optimization process."""

    datasets: Mapping[str, Dataset]
    """ The known data from the observer. """

    models: Mapping[str, TrainableProbabilisticModel]
    """ The models over the :attr:`datasets`. """

    acquisition_state: StateType | None
    """ The acquisition state. """

    @property
    def dataset(self) -> Dataset:
        """The dataset when there is just one dataset."""
        if len(self.datasets) == 1:
            return next(iter(self.datasets.values()))
        else:
            raise ValueError(f"Expected a single dataset, found {len(self.datasets)}")

    @property
    def model(self) -> TrainableProbabilisticModel:
        """The model when there is just one dataset."""
        if len(self.models) == 1:
            return next(iter(self.models.values()))
        else:
            raise ValueError(f"Expected a single dataset, found {len(self.datasets)}")


# this should be a generic NamedTuple, but mypy doesn't support them
#  https://github.com/python/mypy/issues/685
@dataclass(frozen=True)
class OptimizationResult(Generic[StateType]):
    """The final result, and the historical data of the optimization process."""

    final_result: Result[Record[StateType]]
    """
    The final result of the optimization process. This contains either a :class:`Record` or an
    exception.
    """

    history: list[Record[StateType]]
    r"""
    The history of the :class:`Record`\ s from each step of the optimization process. These
    :class:`Record`\ s are created at the *start* of each loop, and as such will never include the
    :attr:`final_result`.
    """

    def astuple(self) -> tuple[Result[Record[StateType]], list[Record[StateType]]]:
        """
        **Note:** In contrast to the standard library function :func:`dataclasses.astuple`, this
        method does *not* deepcopy instance attributes.

        :return: The :attr:`final_result` and :attr:`history` as a 2-tuple.
        """
        return self.final_result, self.history

    def try_get_final_datasets(self) -> Mapping[str, Dataset]:
        """
        Convenience method to attempt to get the final data.

        :return: The final data, if the optimization completed successfully.
        :raise Exception: If an exception occurred during optimization.
        """
        return self.final_result.unwrap().datasets

    def try_get_final_dataset(self) -> Dataset:
        """
        Convenience method to attempt to get the final data for a single dataset run.

        :return: The final data, if the optimization completed successfully.
        :raise Exception: If an exception occurred during optimization.
        :raise ValueError: If the optimization was not a single dataset run.
        """
        datasets = self.try_get_final_datasets()
        if len(datasets) == 1:
            return next(iter(datasets.values()))
        else:
            raise ValueError(f"Expected a single dataset, found {len(datasets)}")

    def try_get_final_models(self) -> Mapping[str, TrainableProbabilisticModel]:
        """
        Convenience method to attempt to get the final models.

        :return: The final models, if the optimization completed successfully.
        :raise Exception: If an exception occurred during optimization.
        """
        return self.final_result.unwrap().models

    def try_get_final_model(self) -> TrainableProbabilisticModel:
        """
        Convenience method to attempt to get the final model for a single model run.

        :return: The final model, if the optimization completed successfully.
        :raise Exception: If an exception occurred during optimization.
        :raise ValueError: If the optimization was not a single model run.
        """
        models = self.try_get_final_models()
        if len(models) == 1:
            return next(iter(models.values()))
        else:
            raise ValueError(f"Expected single model, found {len(models)}")


class BayesianOptimizer(Generic[SearchSpaceType]):
    """
    This class performs Bayesian optimization, the data-efficient optimization of an expensive
    black-box *objective function* over some *search space*. Since we may not have access to the
    objective function itself, we speak instead of an *observer* that observes it.
    """

    def __init__(self, observer: Observer, search_space: SearchSpaceType):
        """
        :param observer: The observer of the objective function.
        :param search_space: The space over which to search. Must be a
            :class:`~trieste.space.SearchSpace`.
        """
        self._observer = observer
        self._search_space = search_space

    def __repr__(self) -> str:
        """"""
        return f"BayesianOptimizer({self._observer!r}, {self._search_space!r})"

    @overload
    def optimize(
        self,
        num_steps: int,
        datasets: Mapping[str, Dataset],
        model_specs: Mapping[str, ModelSpec],
        *,
        track_state: bool = True,
        callback: Callable[[Record[StateType]], int | None] | None = None,
        fit_initial_model: bool = True,
    ) -> OptimizationResult[None]:
        ...

    @overload
    def optimize(
        self,
        num_steps: int,
        datasets: Mapping[str, Dataset],
        model_specs: Mapping[str, TrainableProbabilisticModelType],
        acquisition_rule: AcquisitionRule[
            TensorType, SearchSpaceType, TrainableProbabilisticModelType
        ],
        *,
        track_state: bool = True,
        callback: Callable[[Record[StateType]], int | None] | None = None,
        fit_initial_model: bool = True,
        # this should really be OptimizationResult[None], but tf.Tensor is untyped so the type
        # checker can't differentiate between TensorType and State[S | None, TensorType], and
        # the return types clash. object is close enough to None that object will do.
    ) -> OptimizationResult[object]:
        ...

    @overload
    def optimize(
        self,
        num_steps: int,
        datasets: Mapping[str, Dataset],
        # there's no way to statically check config-based models
        model_specs: Mapping[str, ModelConfigType],
        acquisition_rule: AcquisitionRule[
            TensorType, SearchSpaceType, TrainableProbabilisticModelType
        ],
        *,
        track_state: bool = True,
        callback: Callable[[Record[StateType]], int | None] | None = None,
        fit_initial_model: bool = True,
        # this should really be OptimizationResult[None], but tf.Tensor is untyped so the type
        # checker can't differentiate between TensorType and State[S | None, TensorType], and
        # the return types clash. object is close enough to None that object will do.
    ) -> OptimizationResult[object]:
        ...

    @overload
    def optimize(
        self,
        num_steps: int,
        datasets: Mapping[str, Dataset],
        model_specs: Mapping[str, TrainableProbabilisticModelType],
        acquisition_rule: AcquisitionRule[
            State[StateType | None, TensorType], SearchSpaceType, TrainableProbabilisticModelType
        ],
        acquisition_state: StateType | None = None,
        *,
        track_state: bool = True,
        callback: Callable[[Record[StateType]], int | None] | None = None,
        fit_initial_model: bool = True,
    ) -> OptimizationResult[StateType]:
        ...

    @overload
    def optimize(
        self,
        num_steps: int,
        datasets: Mapping[str, Dataset],
        # there's no way to statically check config-based models
        model_specs: Mapping[str, ModelConfigType],
        acquisition_rule: AcquisitionRule[
            State[StateType | None, TensorType], SearchSpaceType, TrainableProbabilisticModelType
        ],
        acquisition_state: StateType | None = None,
        *,
        track_state: bool = True,
        callback: Callable[[Record[StateType]], int | None] | None = None,
        fit_initial_model: bool = True,
    ) -> OptimizationResult[StateType]:
        ...

    @overload
    def optimize(
        self,
        num_steps: int,
        datasets: Dataset,
        model_specs: ModelSpec,
        *,
        track_state: bool = True,
        callback: Callable[[Record[StateType]], int | None] | None = None,
        fit_initial_model: bool = True,
    ) -> OptimizationResult[None]:
        ...

    @overload
    def optimize(
        self,
        num_steps: int,
        datasets: Dataset,
        model_specs: TrainableProbabilisticModelType,
        acquisition_rule: AcquisitionRule[
            TensorType, SearchSpaceType, TrainableProbabilisticModelType
        ],
        *,
        track_state: bool = True,
        callback: Callable[[Record[StateType]], int | None] | None = None,
        fit_initial_model: bool = True,
    ) -> OptimizationResult[object]:
        ...

    @overload
    def optimize(
        self,
        num_steps: int,
        datasets: Dataset,
        model_specs: ModelConfigType,
        acquisition_rule: AcquisitionRule[
            TensorType, SearchSpaceType, TrainableProbabilisticModelType
        ],
        *,
        track_state: bool = True,
        callback: Callable[[Record[StateType]], int | None] | None = None,
        fit_initial_model: bool = True,
    ) -> OptimizationResult[object]:
        ...

    @overload
    def optimize(
        self,
        num_steps: int,
        datasets: Dataset,
        model_specs: TrainableProbabilisticModelType,
        acquisition_rule: AcquisitionRule[
            State[StateType | None, TensorType], SearchSpaceType, TrainableProbabilisticModelType
        ],
        acquisition_state: StateType | None = None,
        *,
        track_state: bool = True,
        callback: Callable[[Record[StateType]], int | None] | None = None,
        fit_initial_model: bool = True,
    ) -> OptimizationResult[StateType]:
        ...

    @overload
    def optimize(
        self,
        num_steps: int,
        datasets: Dataset,
        model_specs: ModelConfigType,
        acquisition_rule: AcquisitionRule[
            State[StateType | None, TensorType], SearchSpaceType, TrainableProbabilisticModelType
        ],
        acquisition_state: StateType | None = None,
        *,
        track_state: bool = True,
        callback: Callable[[Record[StateType]], int | None] | None = None,
        fit_initial_model: bool = True,
    ) -> OptimizationResult[StateType]:
        ...

    def optimize(
        self,
        num_steps: int,
        datasets: Mapping[str, Dataset] | Dataset,
        model_specs: Mapping[str, TrainableProbabilisticModelType]
        | Mapping[str, ModelSpec]
        | TrainableProbabilisticModelType
        | ModelConfigType,
        acquisition_rule: AcquisitionRule[
            TensorType | State[StateType | None, TensorType],
            SearchSpaceType,
            TrainableProbabilisticModelType,
        ]
        | None = None,
        acquisition_state: StateType | None = None,
        *,
        track_state: bool = True,
        callback: Callable[[Record[StateType]], int | None] | None = None,
        fit_initial_model: bool = True,
    ) -> OptimizationResult[StateType] | OptimizationResult[None]:
        """
        Attempt to find the minimizer of the ``observer`` in the ``search_space`` (both specified at
        :meth:`__init__`). This is the central implementation of the Bayesian optimization loop.

        For each step in ``num_steps``, this method:
            - Finds the next points with which to query the ``observer`` using the
              ``acquisition_rule``'s :meth:`acquire` method, passing it the ``search_space``,
              ``datasets``, models built from the ``model_specs``, and current acquisition state.
            - Queries the ``observer`` *once* at those points.
            - Updates the datasets and models with the data from the ``observer``.

        If any errors are raised during the optimization loop, this method will catch and return
        them instead, along with the history of the optimization process, and print a message (using
        `absl` at level `logging.ERROR`).

        **Note:** While the :class:`~trieste.models.TrainableProbabilisticModel` interface implies
        mutable models, it is *not* guaranteed that the model passed to :meth:`optimize` will
        be updated during the optimization process. For example, if ``track_state`` is `True`, a
        copied model will be used on each optimization step. Use the models in the return value for
        reliable access to the updated models.

        **Type hints:**
            - The ``acquisition_rule`` must use the same type of
              :class:`~trieste.space.SearchSpace` as specified in :meth:`__init__`.
            - The ``acquisition_state`` must be of the type expected by the ``acquisition_rule``.
              Any acquisition state in the optimization result will also be of this type.

        :param num_steps: The number of optimization steps to run.
        :param datasets: The known observer query points and observations for each tag.
        :param model_specs: The model to use for each :class:`~trieste.data.Dataset` in
            ``datasets``.
        :param acquisition_rule: The acquisition rule, which defines how to search for a new point
            on each optimization step. Defaults to
            :class:`~trieste.acquisition.rule.EfficientGlobalOptimization` with default
            arguments. Note that if the default is used, this implies the tags must be
            `OBJECTIVE`, the search space can be any :class:`~trieste.space.SearchSpace`, and the
            acquisition state returned in the :class:`OptimizationResult` will be `None`.
        :param acquisition_state: The acquisition state to use on the first optimization step.
            This argument allows the caller to restore the optimization process from an existing
            :class:`Record`.
        :param track_state: If `True`, this method saves the optimization state at the start of each
            step. Models and acquisition state are copied using `copy.deepcopy`.
        :param callback: A user defined callback function, takes `Record(datasets,
            models, acquisition_state)` as input. Must be used with `track_state = True`.
        :param fit_initial_model: If `False`, this method assumes that the initial models have
            already been optimized on the datasets and so do not require optimization before the
            first optimization step.
        :return: An :class:`OptimizationResult`. The :attr:`final_result` element contains either
            the final optimization data, models and acquisition state, or, if an exception was
            raised while executing the optimization loop, it contains the exception raised. In
            either case, the :attr:`history` element is the history of the data, models and
            acquisition state at the *start* of each optimization step (up to and including any step
            that fails to complete). The history will never include the final optimization result.
        :raise ValueError: If any of the following are true:

            - ``num_steps`` is negative.
            - the keys in ``datasets`` and ``model_specs`` do not match
            - ``datasets`` or ``model_specs`` are empty
            - the default `acquisition_rule` is used and the tags are not `OBJECTIVE`.
        """
        if isinstance(datasets, Dataset):
            datasets = {OBJECTIVE: datasets}
            model_specs = {OBJECTIVE: model_specs}

        # reassure the type checker that everything is tagged
        datasets = cast(Dict[str, Dataset], datasets)
        model_specs = cast(Dict[str, ModelSpec], model_specs)

        if num_steps < 0:
            raise ValueError(f"num_steps must be at least 0, got {num_steps}")

        if datasets.keys() != model_specs.keys():
            raise ValueError(
                f"datasets and model_specs should contain the same keys. Got {datasets.keys()} and"
                f" {model_specs.keys()} respectively."
            )

        if not datasets:
            raise ValueError("dicts of datasets and model_specs must be populated.")

        if acquisition_rule is None:
            if datasets.keys() != {OBJECTIVE}:
                raise ValueError(
                    f"Default acquisition rule EfficientGlobalOptimization requires tag"
                    f" {OBJECTIVE!r}, got keys {datasets.keys()}"
                )

            acquisition_rule = EfficientGlobalOptimization[
                SearchSpaceType, TrainableProbabilisticModelType
            ]()

        # note that this cast is justified for explicit models but not for models created
        # from config, which can't be statically type checked; those will fail at runtime instead
        models = cast(
            Dict[str, TrainableProbabilisticModelType], map_values(create_model, model_specs)
        )

        history: list[Record[StateType]] = []

        for step in range(num_steps):
            set_step_number(step)
            try:

                if track_state:
                    models_copy = copy.deepcopy(models)
                    acquisition_state_copy = copy.deepcopy(acquisition_state)
                    history.append(Record(datasets, models_copy, acquisition_state_copy))

                with Timer() as total_step_wallclock_timer:
                    if step == 0 and fit_initial_model:
                        with Timer() as initial_model_fitting_timer:
                            for tag, model in models.items():
                                dataset = datasets[tag]
                                model.update(dataset)
                                model.optimize(dataset)

<<<<<<< HEAD
                if callback:
                    assert track_state, ValueError("track_state must be True when use callback.")
                    callback_signal = callback(history[-1])
                    if callback_signal == -1:
                        tf.print(
                            f"Optimization stopped at iter: {step} as "
                            f"receiving signal from callback function",
                            output_stream=logging.INFO,
                        )
                        break

                points_or_stateful = acquisition_rule.acquire(
                    self._search_space, models, datasets=datasets
                )
=======
                    with Timer() as query_point_generation_timer:
                        points_or_stateful = acquisition_rule.acquire(
                            self._search_space, models, datasets=datasets
                        )
>>>>>>> 4983914c

                    if callable(points_or_stateful):
                        acquisition_state, query_points = points_or_stateful(acquisition_state)
                    else:
                        query_points = points_or_stateful

                    observer_output = self._observer(query_points)

                    tagged_output = (
                        observer_output
                        if isinstance(observer_output, Mapping)
                        else {OBJECTIVE: observer_output}
                    )

                    datasets = {tag: datasets[tag] + tagged_output[tag] for tag in tagged_output}

                    with Timer() as model_fitting_timer:
                        for tag, model in models.items():
                            dataset = datasets[tag]
                            model.update(dataset)
                            model.optimize(dataset)

                summary_writer = get_tensorboard_writer()
                if summary_writer:
                    with summary_writer.as_default():
                        for tag in datasets:
                            with tf.name_scope(f"{tag}.model"):
                                models[tag].log()
                            tf.summary.scalar(
                                f"{tag}.observation.best_overall",
                                np.min(datasets[tag].observations),
                                step=step,
                            )
                            tf.summary.scalar(
                                f"{tag}.observation.best_new",
                                np.min(tagged_output[tag].observations),
                                step=step,
                            )
                        tf.summary.scalar(
                            "wallclock.step",
                            total_step_wallclock_timer.time,
                            step=step,
                        )
                        tf.summary.scalar(
                            "wallclock.query_point_generation",
                            query_point_generation_timer.time,
                            step=step,
                        )
                        tf.summary.scalar(
                            "wallclock.model_fitting",
                            model_fitting_timer.time
                            + (
                                initial_model_fitting_timer.time
                                if (step == 0 and fit_initial_model)
                                else 0
                            ),
                            step=step,
                        )

            except Exception as error:  # pylint: disable=broad-except
                tf.print(
                    f"\nOptimization failed at step {step}, encountered error with traceback:"
                    f"\n{traceback.format_exc()}"
                    f"\nTerminating optimization and returning the optimization history. You may "
                    f"be able to use the history to restart the process from a previous successful "
                    f"optimization step.\n",
                    output_stream=logging.ERROR,
                )
                return OptimizationResult(Err(error), history)

        tf.print("Optimization completed without errors", output_stream=logging.INFO)

        record = Record(datasets, models, acquisition_state)
        return OptimizationResult(Ok(record), history)<|MERGE_RESOLUTION|>--- conflicted
+++ resolved
@@ -477,7 +477,6 @@
                                 model.update(dataset)
                                 model.optimize(dataset)
 
-<<<<<<< HEAD
                 if callback:
                     assert track_state, ValueError("track_state must be True when use callback.")
                     callback_signal = callback(history[-1])
@@ -489,15 +488,10 @@
                         )
                         break
 
-                points_or_stateful = acquisition_rule.acquire(
-                    self._search_space, models, datasets=datasets
-                )
-=======
                     with Timer() as query_point_generation_timer:
                         points_or_stateful = acquisition_rule.acquire(
                             self._search_space, models, datasets=datasets
                         )
->>>>>>> 4983914c
 
                     if callable(points_or_stateful):
                         acquisition_state, query_points = points_or_stateful(acquisition_state)
