# Copyright 2020 The Trieste Contributors
#
# Licensed under the Apache License, Version 2.0 (the "License");
# you may not use this file except in compliance with the License.
# You may obtain a copy of the License at
#
#     http://www.apache.org/licenses/LICENSE-2.0
#
# Unless required by applicable law or agreed to in writing, software
# distributed under the License is distributed on an "AS IS" BASIS,
# WITHOUT WARRANTIES OR CONDITIONS OF ANY KIND, either express or implied.
# See the License for the specific language governing permissions and
# limitations under the License.
"""
This module contains acquisition function builders, which build and define our acquisition
functions --- functions that estimate the utility of evaluating sets of candidate points.
"""
from __future__ import annotations

from abc import ABC, abstractmethod
from collections.abc import Mapping
from itertools import product
from math import inf
from typing import Callable

import tensorflow as tf
import tensorflow_probability as tfp

from ..data import Dataset
from ..models import ProbabilisticModel
from ..space import SearchSpace
from ..type import TensorType
from ..utils import DEFAULTS
from ..utils.pareto import Pareto, get_reference_point
from .sampler import BatchReparametrizationSampler, GumbelSampler

AcquisitionFunction = Callable[[TensorType], TensorType]
"""
Type alias for acquisition functions.

An :const:`AcquisitionFunction` maps a set of `B` query points (each of dimension `D`) to a single
value that describes how useful it would be evaluate all these points together (to our goal of
optimizing the objective function). Thus, with leading dimensions, an :const:`AcquisitionFunction`
takes input shape `[..., B, D]` and returns shape `[..., 1]`.

Note that :const:`AcquisitionFunction`s which do not support batch optimization still expect inputs
with a batch dimension, i.e. an input of shape `[..., 1, D]`.
"""


class AcquisitionFunctionBuilder(ABC):
    """ An :class:`AcquisitionFunctionBuilder` builds an acquisition function. """

    @abstractmethod
    def prepare_acquisition_function(
        self, datasets: Mapping[str, Dataset], models: Mapping[str, ProbabilisticModel]
    ) -> AcquisitionFunction:
        """
        :param datasets: The data from the observer.
        :param models: The models over each dataset in ``datasets``.
        :return: An acquisition function.
        """


class SingleModelAcquisitionBuilder(ABC):
    """
    Convenience acquisition function builder for an acquisition function (or component of a
    composite acquisition function) that requires only one model, dataset pair.
    """

    def using(self, tag: str) -> AcquisitionFunctionBuilder:
        """
        :param tag: The tag for the model, dataset pair to use to build this acquisition function.
        :return: An acquisition function builder that selects the model and dataset specified by
            ``tag``, as defined in :meth:`prepare_acquisition_function`.
        """
        single_builder = self

        class _Anon(AcquisitionFunctionBuilder):
            def prepare_acquisition_function(
                self, datasets: Mapping[str, Dataset], models: Mapping[str, ProbabilisticModel]
            ) -> AcquisitionFunction:
                return single_builder.prepare_acquisition_function(datasets[tag], models[tag])

            def __repr__(self) -> str:
                return f"{single_builder!r} using tag {tag!r}"

        return _Anon()

    @abstractmethod
    def prepare_acquisition_function(
        self, dataset: Dataset, model: ProbabilisticModel
    ) -> AcquisitionFunction:
        """
        :param dataset: The data to use to build the acquisition function.
        :param model: The model over the specified ``dataset``.
        :return: An acquisition function.
        """


class ExpectedImprovement(SingleModelAcquisitionBuilder):
    """
    Builder for the expected improvement function where the "best" value is taken to be the minimum
    of the posterior mean at observed points.
    """

    def __repr__(self) -> str:
        """"""
        return "ExpectedImprovement()"

    def prepare_acquisition_function(
        self, dataset: Dataset, model: ProbabilisticModel
    ) -> AcquisitionFunction:
        """
        :param dataset: The data from the observer. Must be populated.
        :param model: The model over the specified ``dataset``.
        :return: The expected improvement function. This function will raise
            :exc:`ValueError` or :exc:`~tf.errors.InvalidArgumentError` if used with a batch size
            greater than one.
        :raise ValueError: If ``dataset`` is empty.
        """
        if len(dataset.query_points) == 0:
            raise ValueError("Dataset must be populated.")
        mean, _ = model.predict(dataset.query_points)
        eta = tf.reduce_min(mean, axis=0)
        return expected_improvement(model, eta)


def expected_improvement(model: ProbabilisticModel, eta: TensorType) -> AcquisitionFunction:
    r"""
    Return the Expected Improvement (EI) acquisition function for single-objective global
    optimization. Improvement is with respect to the current "best" observation ``eta``, where an
    improvement moves towards the objective function's minimum, and the expectation is calculated
    with respect to the ``model`` posterior. For model posterior :math:`f`, this is

    .. math:: x \mapsto \mathbb E \left[ \max (\eta - f(x), 0) \right]

    This function was introduced by Mockus et al, 1975. See :cite:`Jones:1998` for details.

    :param model: The model of the objective function.
    :param eta: The "best" observation.
    :return: The expected improvement function. This function will raise
        :exc:`ValueError` or :exc:`~tf.errors.InvalidArgumentError` if used with a batch size
        greater than one.
    """

    def acquisition(x: TensorType) -> TensorType:
        tf.debugging.assert_shapes(
            [(x, [..., 1, None])],
            message="This acquisition function only supports batch sizes of one.",
        )
        mean, variance = model.predict(tf.squeeze(x, -2))
        normal = tfp.distributions.Normal(mean, tf.sqrt(variance))
        return (eta - mean) * normal.cdf(eta) + variance * normal.prob(eta)

    return acquisition


class MinValueEntropySearch(SingleModelAcquisitionBuilder):
    r"""
    Builder for the max-value entropy search acquisition function modified for objective
    minimisation. :class:`MinValueEntropySearch` estimates the information in the distribution
    of the objective minimum that would be gained by evaluating the objective at a given point.

    This implementation largely follows :cite:`wang2017max` and samples the objective minimum
    :math:`y^*` via a Gumbel sampler.
    """

    def __init__(self, search_space: SearchSpace, num_samples: int = 10, grid_size: int = 5000):
        """
        :param search_space: The global search space over which the optimisation is defined.
        :param num_samples: Number of samples to draw from the distribution over the minimum of the
            objective function.
        :param grid_size: Size of the grid with which to fit the Gumbel distribution. We recommend
            scaling this with search space dimension.
        """
        self._search_space = search_space

        if num_samples <= 0:
            raise ValueError(f"num_samples must be positive, got {num_samples}")
        self._num_samples = num_samples

        if grid_size <= 0:
            raise ValueError(f"grid_size must be positive, got {grid_size}")
        self._grid_size = grid_size

    def prepare_acquisition_function(
        self, dataset: Dataset, model: ProbabilisticModel
    ) -> AcquisitionFunction:
        """
        :param dataset: The data from the observer.
        :param model: The model over the specified ``dataset``.
        :return: The max-value entropy search acquisition function modified for objective
            minimisation. This function will raise :exc:`ValueError` or
            :exc:`~tf.errors.InvalidArgumentError` if used with a batch size greater than one.
        """
        if len(dataset.query_points) == 0:
            raise ValueError("Dataset must be populated.")

        gumbel_sampler = GumbelSampler(self._num_samples, model)

        query_points = self._search_space.sample(num_samples=self._grid_size)
        tf.debugging.assert_same_float_dtype([dataset.query_points, query_points])
        query_points = tf.concat([dataset.query_points, query_points], 0)
        gumbel_samples = gumbel_sampler.sample(query_points)

        return min_value_entropy_search(model, gumbel_samples)


def min_value_entropy_search(model: ProbabilisticModel, samples: TensorType) -> AcquisitionFunction:
    r"""
    Return the max-value entropy search acquisition function (adapted from :cite:`wang2017max`),
    modified for objective minimisation. This function calculates the information gain (or change in
    entropy) in the distribution over the objective minimum :math:`y^*`, if we were to evaluate the
    objective at a given point.

    :param model: The model of the objective function.
    :param samples: Samples from the distribution over :math:`y^*`.
    :return: The max-value entropy search acquisition function modified for objective
        minimisation. This function will raise :exc:`ValueError` or
        :exc:`~tf.errors.InvalidArgumentError` if used with a batch size greater than one.
    """
    tf.debugging.assert_rank(samples, 1)

    if len(samples) == 0:
        raise ValueError("Gumbel samples must be populated.")

    def acquisition(x: TensorType) -> TensorType:
        tf.debugging.assert_shapes(
            [(x, [..., 1, None])],
            message="This acquisition function only supports batch sizes of one.",
        )
        fmean, fvar = model.predict(tf.squeeze(x, -2))
        fsd = tf.math.sqrt(fvar)
        fsd = tf.clip_by_value(
            fsd, 1.0e-8, fmean.dtype.max
        )  # clip below to improve numerical stability

        normal = tfp.distributions.Normal(tf.cast(0, fmean.dtype), tf.cast(1, fmean.dtype))
        gamma = (samples - fmean) / fsd

        minus_cdf = 1 - normal.cdf(gamma)
        minus_cdf = tf.clip_by_value(
            minus_cdf, 1.0e-8, 1
        )  # clip below to improve numerical stability
        f_acqu_x = -gamma * normal.prob(gamma) / (2 * minus_cdf) - tf.math.log(minus_cdf)

        return tf.math.reduce_mean(f_acqu_x, axis=1, keepdims=True)

    return acquisition


class NegativeLowerConfidenceBound(SingleModelAcquisitionBuilder):
    """
    Builder for the negative of the lower confidence bound. The lower confidence bound is typically
    minimised, so the negative is suitable for maximisation.
    """

    def __init__(self, beta: float = 1.96):
        """
        :param beta: Weighting given to the variance contribution to the lower confidence bound.
            Must not be negative.
        """
        self._beta = beta

    def __repr__(self) -> str:
        """"""
        return f"NegativeLowerConfidenceBound({self._beta!r})"

    def prepare_acquisition_function(
        self, dataset: Dataset, model: ProbabilisticModel
    ) -> AcquisitionFunction:
        """
        :param dataset: Unused.
        :param model: The model over the specified ``dataset``.
        :return: The negative lower confidence bound function. This function will raise
            :exc:`ValueError` or :exc:`~tf.errors.InvalidArgumentError` if used with a batch size
            greater than one.
        :raise ValueError: If ``beta`` is negative.
        """
        lcb = lower_confidence_bound(model, self._beta)
        return lambda at: -lcb(at)


class NegativePredictiveMean(NegativeLowerConfidenceBound):
    """
    Builder for the negative of the predictive mean. The predictive mean is minimised on minimising
    the objective function. The negative predictive mean is therefore maximised.
    """

    def __init__(self):
        super().__init__(beta=0.0)

    def __repr__(self) -> str:
        """"""
        return "NegativePredictiveMean()"


def lower_confidence_bound(model: ProbabilisticModel, beta: float) -> AcquisitionFunction:
    r"""
    The lower confidence bound (LCB) acquisition function for single-objective global optimization.

    .. math:: x^* \mapsto \mathbb{E} [f(x^*)|x, y] - \beta \sqrt{ \mathrm{Var}[f(x^*)|x, y] }

    See :cite:`Srinivas:2010` for details.

    :param model: The model of the objective function.
    :param beta: The weight to give to the standard deviation contribution of the LCB. Must not be
        negative.
    :return: The lower confidence bound function. This function will raise
        :exc:`ValueError` or :exc:`~tf.errors.InvalidArgumentError` if used with a batch size
        greater than one.
    :raise ValueError: If ``beta`` is negative.
    """
    if beta < 0:
        raise ValueError(
            f"Standard deviation scaling parameter beta must not be negative, got {beta}"
        )

    def acquisition(x: TensorType) -> TensorType:
        tf.debugging.assert_shapes(
            [(x, [..., 1, None])],
            message="This acquisition function only supports batch sizes of one.",
        )
        mean, variance = model.predict(tf.squeeze(x, -2))
        return mean - beta * tf.sqrt(variance)

    return acquisition


class ProbabilityOfFeasibility(SingleModelAcquisitionBuilder):
    r"""
    Builder for the :func:`probability_of_feasibility` acquisition function, defined in
    :cite:`gardner14` as

    .. math::

        \int_{-\infty}^{\tau} p(c(\mathbf{x}) | \mathbf{x}, \mathcal{D}) \mathrm{d} c(\mathbf{x})
        \qquad ,

    where :math:`\tau` is a threshold. Values below the threshold are considered feasible by the
    constraint function. See also :cite:`schonlau1998global` for details.
    """

    def __init__(self, threshold: float | TensorType):
        """
        :param threshold: The (scalar) probability of feasibility threshold.
        :raise ValueError (or InvalidArgumentError): If ``threshold`` is not a scalar.
        """
        tf.debugging.assert_scalar(threshold)

        super().__init__()

        self._threshold = threshold

    def __repr__(self) -> str:
        """"""
        return f"ProbabilityOfFeasibility({self._threshold!r})"

    @property
    def threshold(self) -> float | TensorType:
        """ The probability of feasibility threshold. """
        return self._threshold

    def prepare_acquisition_function(
        self, dataset: Dataset, model: ProbabilisticModel
    ) -> AcquisitionFunction:
        """
        :param dataset: Unused.
        :param model: The model over the specified ``dataset``.
        :return: The probability of feasibility function. This function will raise
            :exc:`ValueError` or :exc:`~tf.errors.InvalidArgumentError` if used with a batch size
            greater than one.
        """
        return probability_of_feasibility(model, self.threshold)


def probability_of_feasibility(
    model: ProbabilisticModel, threshold: float | TensorType
) -> AcquisitionFunction:
    r"""
    The probability of feasibility acquisition function defined in :cite:`gardner14` as

    .. math::

        \int_{-\infty}^{\tau} p(c(\mathbf{x}) | \mathbf{x}, \mathcal{D}) \mathrm{d} c(\mathbf{x})
        \qquad ,

    where :math:`\tau` is a threshold. Values below the threshold are considered feasible by the
    constraint function.

    :param model: The model of the objective function.
    :param threshold: The (scalar) probability of feasibility threshold.
    :return: The probability of feasibility function. This function will raise
        :exc:`ValueError` or :exc:`~tf.errors.InvalidArgumentError` if used with a batch size
        greater than one.
    :raise ValueError: If ``threshold`` is not a scalar.
    """
    tf.debugging.assert_scalar(threshold)

    def acquisition(x: TensorType) -> TensorType:
        tf.debugging.assert_shapes(
            [(x, [..., 1, None])],
            message="This acquisition function only supports batch sizes of one.",
        )
        mean, var = model.predict(tf.squeeze(x, -2))
        distr = tfp.distributions.Normal(mean, tf.sqrt(var))
        return distr.cdf(tf.cast(threshold, x.dtype))

    return acquisition


class ExpectedConstrainedImprovement(AcquisitionFunctionBuilder):
    """
    Builder for the *expected constrained improvement* acquisition function defined in
    :cite:`gardner14`. The acquisition function computes the expected improvement from the best
    feasible point, where feasible points are those that (probably) satisfy some constraint. Where
    there are no feasible points, this builder simply builds the constraint function.
    """

    def __init__(
        self,
        objective_tag: str,
        constraint_builder: AcquisitionFunctionBuilder,
        min_feasibility_probability: float | TensorType = 0.5,
    ):
        """
        :param objective_tag: The tag for the objective data and model.
        :param constraint_builder: The builder for the constraint function.
        :param min_feasibility_probability: The minimum probability of feasibility for a
            "best point" to be considered feasible.
        :raise ValueError (or InvalidArgumentError): If ``min_feasibility_probability`` is not a
            scalar in the unit interval :math:`[0, 1]`.
        """
        tf.debugging.assert_scalar(min_feasibility_probability)

        if not 0 <= min_feasibility_probability <= 1:
            raise ValueError(
                f"Minimum feasibility probability must be between 0 and 1 inclusive,"
                f" got {min_feasibility_probability}"
            )

        self._objective_tag = objective_tag
        self._constraint_builder = constraint_builder
        self._min_feasibility_probability = min_feasibility_probability

    def __repr__(self) -> str:
        """"""
        return (
            f"ExpectedConstrainedImprovement({self._objective_tag!r}, {self._constraint_builder!r},"
            f" {self._min_feasibility_probability!r})"
        )

    def prepare_acquisition_function(
        self, datasets: Mapping[str, Dataset], models: Mapping[str, ProbabilisticModel]
    ) -> AcquisitionFunction:
        """
        :param datasets: The data from the observer.
        :param models: The models over each dataset in ``datasets``.
        :return: The expected constrained improvement acquisition function. This function will raise
            :exc:`ValueError` or :exc:`~tf.errors.InvalidArgumentError` if used with a batch size
            greater than one.
        :raise KeyError: If `objective_tag` is not found in ``datasets`` and ``models``.
        :raise ValueError: If the objective data is empty.
        """
        objective_model = models[self._objective_tag]
        objective_dataset = datasets[self._objective_tag]

        if len(objective_dataset) == 0:
            raise ValueError(
                "Expected improvement is defined with respect to existing points in the objective"
                " data, but the objective data is empty."
            )

        constraint_fn = self._constraint_builder.prepare_acquisition_function(datasets, models)
        pof = constraint_fn(objective_dataset.query_points[:, None, ...])
        is_feasible = pof >= self._min_feasibility_probability

        if not tf.reduce_any(is_feasible):
            return constraint_fn

        mean, _ = objective_model.predict(objective_dataset.query_points)
        eta = tf.reduce_min(tf.boolean_mask(mean, is_feasible), axis=0)

        return lambda at: expected_improvement(objective_model, eta)(at) * constraint_fn(at)


class ExpectedHypervolumeImprovement(SingleModelAcquisitionBuilder):
    """
    Builder for the expected hypervolume improvement acquisition function.
    The implementation of the acquisition function largely
    follows :cite:`yang2019efficient`
    """

    def __repr__(self) -> str:
        """"""
        return "ExpectedHypervolumeImprovement()"

    def prepare_acquisition_function(
        self, dataset: Dataset, model: ProbabilisticModel
    ) -> AcquisitionFunction:
        """
        :param dataset: The data from the observer. Must be populated.
        :param model: The model over the specified ``dataset``.
        :return: The expected hypervolume improvement acquisition function.
        """
        tf.debugging.assert_positive(len(dataset), message="Dataset must be populated.")
        mean, _ = model.predict(dataset.query_points)

        _pf = Pareto(mean)
        _reference_pt = get_reference_point(_pf.front)
        return expected_hv_improvement(model, _pf, _reference_pt)


def expected_hv_improvement(
    model: ProbabilisticModel,
    pareto: Pareto,
    reference_point: TensorType,
) -> AcquisitionFunction:
    r"""
    expected Hyper-volume (HV) calculating using Eq. 44 of :cite:`yang2019efficient` paper.
    The expected hypervolume improvement calculation in the non-dominated region
    can be decomposed into sub-calculations based on each partitioned cell.
    For easier calculation, this sub-calculation can be reformulated as a combination
    of two generalized expected improvements, corresponding to Psi (Eq. 44) and Nu (Eq. 45)
    function calculations, respectively.

    Note:
    1. Since in Trieste we do not assume the use of a certain non-dominated region partition
    algorithm, we do not assume the last dimension of the partitioned cell has only one
    (lower) bound (i.e., minus infinity, which is used in the :cite:`yang2019efficient` paper).
    This is not as efficient as the original paper, but is applicable to different non-dominated
    partition algorithm.
    2. As the Psi and nu function in the original paper are defined for maximization problems,
    we inverse our minimisation problem (to also be a maximisation), allowing use of the
    original notation and equations.

    :param model: The model of the objective function.
    :param pareto: Pareto class
    :param reference_point: The reference point for calculating hypervolume
    :return: The expected_hv_improvement acquisition function modified for objective
        minimisation. This function will raise :exc:`ValueError` or
        :exc:`~tf.errors.InvalidArgumentError` if used with a batch size greater than one.
    """

    def acquisition(x: TensorType) -> TensorType:
        tf.debugging.assert_shapes(
            [(x, [..., 1, None])],
            message="This acquisition function only supports batch sizes of one.",
        )
        normal = tfp.distributions.Normal(
            loc=tf.zeros(shape=1, dtype=x.dtype), scale=tf.ones(shape=1, dtype=x.dtype)
        )

        def Psi(a: TensorType, b: TensorType, mean: TensorType, std: TensorType) -> TensorType:
            return std * normal.prob((b - mean) / std) + (mean - a) * (
                1 - normal.cdf((b - mean) / std)
            )

        def nu(lb: TensorType, ub: TensorType, mean: TensorType, std: TensorType) -> TensorType:
            return (ub - lb) * (1 - normal.cdf((ub - mean) / std))

        def ehvi_based_on_partitioned_cell(
            neg_pred_mean: TensorType, pred_std: TensorType
        ) -> TensorType:
            r"""
            Calculate the ehvi based on cell i.
            """

            lb_points, ub_points = pareto.hypercell_bounds(
                tf.constant([-inf] * neg_pred_mean.shape[-1], dtype=x.dtype), reference_point
            )

            neg_lb_points, neg_ub_points = -ub_points, -lb_points

            neg_ub_points = tf.minimum(neg_ub_points, 1e10)  # clip to improve numerical stability

            psi_ub = Psi(
                neg_lb_points, neg_ub_points, neg_pred_mean, pred_std
            )  # [..., num_cells, out_dim]
            psi_lb = Psi(
                neg_lb_points, neg_lb_points, neg_pred_mean, pred_std
            )  # [..., num_cells, out_dim]

            psi_lb2ub = tf.maximum(psi_lb - psi_ub, 0.0)  # [..., num_cells, out_dim]
            nu_contrib = nu(neg_lb_points, neg_ub_points, neg_pred_mean, pred_std)

            cross_index = tf.constant(
                list(product(*[[0, 1]] * reference_point.shape[-1]))
            )  # [2^d, indices_at_dim]

            stacked_factors = tf.concat(
                [tf.expand_dims(psi_lb2ub, -2), tf.expand_dims(nu_contrib, -2)], axis=-2
            )  # Take the cross product of psi_diff and nu across all outcomes
            # [..., num_cells, 2(operation_num, refer Eq. 45), num_obj]

            factor_combinations = tf.linalg.diag_part(
                tf.gather(stacked_factors, cross_index, axis=-2)
            )  # [..., num_cells, 2^d, 2(operation_num), num_obj]

            return tf.reduce_sum(tf.reduce_prod(factor_combinations, axis=-1), axis=-1)

        candidate_mean, candidate_var = model.predict(tf.squeeze(x, -2))
        candidate_std = tf.sqrt(candidate_var)

        neg_candidate_mean = -tf.expand_dims(candidate_mean, 1)  # [..., 1, out_dim]
        candidate_std = tf.expand_dims(candidate_std, 1)  # [..., 1, out_dim]

        ehvi_cells_based = ehvi_based_on_partitioned_cell(neg_candidate_mean, candidate_std)

        return tf.reduce_sum(
            ehvi_cells_based,
            axis=-1,
            keepdims=True,
        )

    return acquisition


<<<<<<< HEAD
class ParetoFrontierEntropySearch(SingleModelAcquisitionBuilder):
    """
    Builder for the pareto frontier entropy search acquisition function.
    The implementation of the acquisition function largely
    follows :cite:`None`
    """
    def __init__(self, num_samples: int = 5):
        if num_samples <= 0:
            raise ValueError(f"num_samples must be positive, got {num_samples}")
        self._num_samples = num_samples

    def __repr__(self) -> str:
        """"""
        return "ParetoFrontierEntropySearch()"

    def prepare_acquisition_function(
        self, dataset: Dataset, model: ProbabilisticModel
    ) -> AcquisitionFunction:
        """
        :param dataset: The data from the observer. Must be populated.
        :param model: The model over the specified ``dataset``.
        :return: The expected hypervolume improvement acquisition function.
        """
        tf.debugging.assert_positive(len(dataset), message="Dataset must be populated.")
        mean, _ = model.predict(dataset.query_points)

        def pf_sample_through_rff(gp_rff_samples):
            # TODO: define an mo strategy
            raise NotImplementedError

        _neg_pf = Pareto(-mean)
        _reference_pt = get_reference_point(_neg_pf.front)
        return pareto_frontier_entropy_search(model, _neg_pf, _reference_pt)


def pareto_frontier_entropy_search(
        model: ProbabilisticModel,
        pareto: Pareto,
        reference_point: TensorType,):
    pass

class IndependentReparametrizationSampler:
    r"""
    This sampler employs the *reparameterization trick* to approximate samples from a
    :class:`ProbabilisticModel`\ 's predictive distribution as

    .. math:: x \mapsto \mu(x) + \epsilon \sigma(x)

    where :math:`\epsilon \sim \mathcal N (0, 1)` is constant for a given sampler, thus ensuring
    samples form a continuous curve.
    """

    def __init__(self, sample_size: int, model: ProbabilisticModel):
        """
        :param sample_size: The number of samples to take at each point. Must be positive.
        :param model: The model to sample from.
        :raise ValueError (or InvalidArgumentError): If ``sample_size`` is not positive.
        """
        tf.debugging.assert_positive(sample_size)

        self._sample_size = sample_size

        # _eps is essentially a lazy constant. It is declared and assigned an empty tensor here, and
        # populated on the first call to sample
        self._eps = tf.Variable(
            tf.ones([sample_size, 0], dtype=tf.float64), shape=[sample_size, None]
        )  # [S, 0]
        self._model = model

    def __repr__(self) -> str:
        """"""
        return f"IndependentReparametrizationSampler({self._sample_size!r}, {self._model!r})"

    def sample(self, at: TensorType) -> TensorType:
        """
        Return approximate samples from the `model` specified at :meth:`__init__`. Multiple calls to
        :meth:`sample`, for any given :class:`IndependentReparametrizationSampler` and ``at``, will
        produce the exact same samples. Calls to :meth:`sample` on *different*
        :class:`IndependentReparametrizationSampler` instances will produce different samples.

        :param at: Where to sample the predictive distribution, with shape `[..., 1, D]`, for points
            of dimension `D`.
        :return: The samples, of shape `[..., S, 1, L]`, where `S` is the `sample_size` and `L` is
            the number of latent model dimensions.
        :raise ValueError (or InvalidArgumentError): If ``at`` has an invalid shape.
        """
        tf.debugging.assert_shapes([(at, [..., 1, None])])
        mean, var = self._model.predict(at[..., None, :, :])  # [..., 1, 1, L], [..., 1, 1, L]

        if tf.size(self._eps) == 0:
            self._eps.assign(
                tf.random.normal([self._sample_size, mean.shape[-1]], dtype=tf.float64)
            )  # [S, L]

        return mean + tf.sqrt(var) * tf.cast(self._eps[:, None, :], var.dtype)  # [..., S, 1, L]


class BatchReparametrizationSampler:
    r"""
    This sampler employs the *reparameterization trick* to approximate batches of samples from a
    :class:`ProbabilisticModel`\ 's predictive joint distribution as

    .. math:: x \mapsto \mu(x) + \epsilon L(x)

    where :math:`L` is the Cholesky factor s.t. :math:`LL^T` is the covariance, and
    :math:`\epsilon \sim \mathcal N (0, 1)` is constant for a given sampler, thus ensuring samples
    form a continuous curve.
    """

    def __init__(self, sample_size: int, model: ProbabilisticModel):
        """
        :param sample_size: The number of samples for each batch of points. Must be positive.
        :param model: The model to sample from.
        :raise ValueError (or InvalidArgumentError): If ``sample_size`` is not positive.
        """
        tf.debugging.assert_positive(sample_size)

        self._sample_size = sample_size

        # _eps is essentially a lazy constant. It is declared and assigned an empty tensor here, and
        # populated on the first call to sample
        self._eps = tf.Variable(
            tf.ones([0, 0, sample_size], dtype=tf.float64), shape=[None, None, sample_size]
        )  # [0, 0, S]
        self._model = model

    def __repr__(self) -> str:
        """"""
        return f"BatchReparametrizationSampler({self._sample_size!r}, {self._model!r})"

    def sample(self, at: TensorType, *, jitter: float = DEFAULTS.JITTER) -> TensorType:
        """
        Return approximate samples from the `model` specified at :meth:`__init__`. Multiple calls to
        :meth:`sample`, for any given :class:`BatchReparametrizationSampler` and ``at``, will
        produce the exact same samples. Calls to :meth:`sample` on *different*
        :class:`BatchReparametrizationSampler` instances will produce different samples.

        :param at: Batches of query points at which to sample the predictive distribution, with
            shape `[..., B, D]`, for batches of size `B` of points of dimension `D`. Must have a
            consistent batch size across all calls to :meth:`sample` for any given
            :class:`BatchReparametrizationSampler`.
        :param jitter: The size of the jitter to use when stabilising the Cholesky decomposition of
            the covariance matrix.
        :return: The samples, of shape `[..., S, B, L]`, where `S` is the `sample_size`, `B` the
            number of points per batch, and `L` the dimension of the model's predictive
            distribution.
        :raise ValueError (or InvalidArgumentError): If any of the following are true:

            - ``at`` is a scalar.
            - The batch size `B` of ``at`` is not positive.
            - The batch size `B` of ``at`` differs from that of previous calls.
            - ``jitter`` is negative.
        """
        tf.debugging.assert_rank_at_least(at, 2)
        tf.debugging.assert_greater_equal(jitter, 0.0)

        batch_size = at.shape[-2]

        tf.debugging.assert_positive(batch_size)

        eps_is_populated = tf.size(self._eps) != 0

        if eps_is_populated:
            tf.debugging.assert_equal(
                batch_size,
                tf.shape(self._eps)[-2],
                f"{type(self).__name__} requires a fixed batch size. Got batch size {batch_size}"
                f" but previous batch size was {tf.shape(self._eps)[-2]}.",
            )

        mean, cov = self._model.predict_joint(at)  # [..., B, L], [..., L, B, B]

        if not eps_is_populated:
            self._eps.assign(
                tf.random.normal(
                    [mean.shape[-1], batch_size, self._sample_size], dtype=tf.float64
                )  # [L, B, S]
            )

        identity = tf.eye(batch_size, dtype=cov.dtype)  # [B, B]
        cov_cholesky = tf.linalg.cholesky(cov + jitter * identity)  # [..., L, B, B]

        variance_contribution = cov_cholesky @ tf.cast(self._eps, cov.dtype)  # [..., L, B, S]

        leading_indices = tf.range(tf.rank(variance_contribution) - 3)
        absolute_trailing_indices = [-1, -2, -3] + tf.rank(variance_contribution)
        new_order = tf.concat([leading_indices, absolute_trailing_indices], axis=0)

        return mean[..., None, :, :] + tf.transpose(variance_contribution, new_order)


=======
>>>>>>> d9b81a04
class BatchMonteCarloExpectedImprovement(SingleModelAcquisitionBuilder):
    """
    Expected improvement for batches of points (or :math:`q`-EI), approximated using Monte Carlo
    estimation with the reparametrization trick. See :cite:`Ginsbourger2010` for details.

    Improvement is measured with respect to the minimum predictive mean at observed query points.
    This is calculated in :class:`BatchMonteCarloExpectedImprovement` by assuming observations
    at new points are independent from those at known query points. This is faster, but is an
    approximation for noisy observers.
    """

    def __init__(self, sample_size: int, *, jitter: float = DEFAULTS.JITTER):
        """
        :param sample_size: The number of samples for each batch of points.
        :param jitter: The size of the jitter to use when stabilising the Cholesky decomposition of
            the covariance matrix.
        :raise ValueError (or InvalidArgumentError): If ``sample_size`` is not positive, or
            ``jitter`` is negative.
        """
        tf.debugging.assert_positive(sample_size)
        tf.debugging.assert_greater_equal(jitter, 0.0)

        super().__init__()

        self._sample_size = sample_size
        self._jitter = jitter

    def __repr__(self) -> str:
        """"""
        return f"BatchMonteCarloExpectedImprovement({self._sample_size!r}, jitter={self._jitter!r})"

    def prepare_acquisition_function(
        self, dataset: Dataset, model: ProbabilisticModel
    ) -> AcquisitionFunction:
        """
        :param dataset: The data from the observer. Must be populated.
        :param model: The model over the specified ``dataset``. Must have event shape [1].
        :return: The batch *expected improvement* acquisition function.
        :raise ValueError (or InvalidArgumentError): If ``dataset`` is not populated, or ``model``
            does not have an event shape of [1].
        """
        tf.debugging.assert_positive(len(dataset))

        mean, _ = model.predict(dataset.query_points)

        tf.debugging.assert_shapes(
            [(mean, ["_", 1])], message="Expected model with event shape [1]."
        )

        eta = tf.reduce_min(mean, axis=0)
        sampler = BatchReparametrizationSampler(self._sample_size, model)

        def batch_ei(at: TensorType) -> TensorType:
            samples = tf.squeeze(sampler.sample(at, jitter=self._jitter), axis=-1)  # [..., S, B]
            min_sample_per_batch = tf.reduce_min(samples, axis=-1)  # [..., S]
            batch_improvement = tf.maximum(eta - min_sample_per_batch, 0.0)  # [..., S]
            return tf.reduce_mean(batch_improvement, axis=-1, keepdims=True)  # [..., 1]

        return batch_ei<|MERGE_RESOLUTION|>--- conflicted
+++ resolved
@@ -617,7 +617,6 @@
     return acquisition
 
 
-<<<<<<< HEAD
 class ParetoFrontierEntropySearch(SingleModelAcquisitionBuilder):
     """
     Builder for the pareto frontier entropy search acquisition function.
@@ -639,7 +638,7 @@
         """
         :param dataset: The data from the observer. Must be populated.
         :param model: The model over the specified ``dataset``.
-        :return: The expected hypervolume improvement acquisition function.
+        :return: The pareto frontier entropy search acquisition function.
         """
         tf.debugging.assert_positive(len(dataset), message="Dataset must be populated.")
         mean, _ = model.predict(dataset.query_points)
@@ -659,158 +658,7 @@
         reference_point: TensorType,):
     pass
 
-class IndependentReparametrizationSampler:
-    r"""
-    This sampler employs the *reparameterization trick* to approximate samples from a
-    :class:`ProbabilisticModel`\ 's predictive distribution as
-
-    .. math:: x \mapsto \mu(x) + \epsilon \sigma(x)
-
-    where :math:`\epsilon \sim \mathcal N (0, 1)` is constant for a given sampler, thus ensuring
-    samples form a continuous curve.
-    """
-
-    def __init__(self, sample_size: int, model: ProbabilisticModel):
-        """
-        :param sample_size: The number of samples to take at each point. Must be positive.
-        :param model: The model to sample from.
-        :raise ValueError (or InvalidArgumentError): If ``sample_size`` is not positive.
-        """
-        tf.debugging.assert_positive(sample_size)
-
-        self._sample_size = sample_size
-
-        # _eps is essentially a lazy constant. It is declared and assigned an empty tensor here, and
-        # populated on the first call to sample
-        self._eps = tf.Variable(
-            tf.ones([sample_size, 0], dtype=tf.float64), shape=[sample_size, None]
-        )  # [S, 0]
-        self._model = model
-
-    def __repr__(self) -> str:
-        """"""
-        return f"IndependentReparametrizationSampler({self._sample_size!r}, {self._model!r})"
-
-    def sample(self, at: TensorType) -> TensorType:
-        """
-        Return approximate samples from the `model` specified at :meth:`__init__`. Multiple calls to
-        :meth:`sample`, for any given :class:`IndependentReparametrizationSampler` and ``at``, will
-        produce the exact same samples. Calls to :meth:`sample` on *different*
-        :class:`IndependentReparametrizationSampler` instances will produce different samples.
-
-        :param at: Where to sample the predictive distribution, with shape `[..., 1, D]`, for points
-            of dimension `D`.
-        :return: The samples, of shape `[..., S, 1, L]`, where `S` is the `sample_size` and `L` is
-            the number of latent model dimensions.
-        :raise ValueError (or InvalidArgumentError): If ``at`` has an invalid shape.
-        """
-        tf.debugging.assert_shapes([(at, [..., 1, None])])
-        mean, var = self._model.predict(at[..., None, :, :])  # [..., 1, 1, L], [..., 1, 1, L]
-
-        if tf.size(self._eps) == 0:
-            self._eps.assign(
-                tf.random.normal([self._sample_size, mean.shape[-1]], dtype=tf.float64)
-            )  # [S, L]
-
-        return mean + tf.sqrt(var) * tf.cast(self._eps[:, None, :], var.dtype)  # [..., S, 1, L]
-
-
-class BatchReparametrizationSampler:
-    r"""
-    This sampler employs the *reparameterization trick* to approximate batches of samples from a
-    :class:`ProbabilisticModel`\ 's predictive joint distribution as
-
-    .. math:: x \mapsto \mu(x) + \epsilon L(x)
-
-    where :math:`L` is the Cholesky factor s.t. :math:`LL^T` is the covariance, and
-    :math:`\epsilon \sim \mathcal N (0, 1)` is constant for a given sampler, thus ensuring samples
-    form a continuous curve.
-    """
-
-    def __init__(self, sample_size: int, model: ProbabilisticModel):
-        """
-        :param sample_size: The number of samples for each batch of points. Must be positive.
-        :param model: The model to sample from.
-        :raise ValueError (or InvalidArgumentError): If ``sample_size`` is not positive.
-        """
-        tf.debugging.assert_positive(sample_size)
-
-        self._sample_size = sample_size
-
-        # _eps is essentially a lazy constant. It is declared and assigned an empty tensor here, and
-        # populated on the first call to sample
-        self._eps = tf.Variable(
-            tf.ones([0, 0, sample_size], dtype=tf.float64), shape=[None, None, sample_size]
-        )  # [0, 0, S]
-        self._model = model
-
-    def __repr__(self) -> str:
-        """"""
-        return f"BatchReparametrizationSampler({self._sample_size!r}, {self._model!r})"
-
-    def sample(self, at: TensorType, *, jitter: float = DEFAULTS.JITTER) -> TensorType:
-        """
-        Return approximate samples from the `model` specified at :meth:`__init__`. Multiple calls to
-        :meth:`sample`, for any given :class:`BatchReparametrizationSampler` and ``at``, will
-        produce the exact same samples. Calls to :meth:`sample` on *different*
-        :class:`BatchReparametrizationSampler` instances will produce different samples.
-
-        :param at: Batches of query points at which to sample the predictive distribution, with
-            shape `[..., B, D]`, for batches of size `B` of points of dimension `D`. Must have a
-            consistent batch size across all calls to :meth:`sample` for any given
-            :class:`BatchReparametrizationSampler`.
-        :param jitter: The size of the jitter to use when stabilising the Cholesky decomposition of
-            the covariance matrix.
-        :return: The samples, of shape `[..., S, B, L]`, where `S` is the `sample_size`, `B` the
-            number of points per batch, and `L` the dimension of the model's predictive
-            distribution.
-        :raise ValueError (or InvalidArgumentError): If any of the following are true:
-
-            - ``at`` is a scalar.
-            - The batch size `B` of ``at`` is not positive.
-            - The batch size `B` of ``at`` differs from that of previous calls.
-            - ``jitter`` is negative.
-        """
-        tf.debugging.assert_rank_at_least(at, 2)
-        tf.debugging.assert_greater_equal(jitter, 0.0)
-
-        batch_size = at.shape[-2]
-
-        tf.debugging.assert_positive(batch_size)
-
-        eps_is_populated = tf.size(self._eps) != 0
-
-        if eps_is_populated:
-            tf.debugging.assert_equal(
-                batch_size,
-                tf.shape(self._eps)[-2],
-                f"{type(self).__name__} requires a fixed batch size. Got batch size {batch_size}"
-                f" but previous batch size was {tf.shape(self._eps)[-2]}.",
-            )
-
-        mean, cov = self._model.predict_joint(at)  # [..., B, L], [..., L, B, B]
-
-        if not eps_is_populated:
-            self._eps.assign(
-                tf.random.normal(
-                    [mean.shape[-1], batch_size, self._sample_size], dtype=tf.float64
-                )  # [L, B, S]
-            )
-
-        identity = tf.eye(batch_size, dtype=cov.dtype)  # [B, B]
-        cov_cholesky = tf.linalg.cholesky(cov + jitter * identity)  # [..., L, B, B]
-
-        variance_contribution = cov_cholesky @ tf.cast(self._eps, cov.dtype)  # [..., L, B, S]
-
-        leading_indices = tf.range(tf.rank(variance_contribution) - 3)
-        absolute_trailing_indices = [-1, -2, -3] + tf.rank(variance_contribution)
-        new_order = tf.concat([leading_indices, absolute_trailing_indices], axis=0)
-
-        return mean[..., None, :, :] + tf.transpose(variance_contribution, new_order)
-
-
-=======
->>>>>>> d9b81a04
+
 class BatchMonteCarloExpectedImprovement(SingleModelAcquisitionBuilder):
     """
     Expected improvement for batches of points (or :math:`q`-EI), approximated using Monte Carlo
