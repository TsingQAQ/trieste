--- conflicted
+++ resolved
@@ -40,11 +40,6 @@
     AcquisitionFunction,
     AcquisitionFunctionBuilder,
     BatchMonteCarloExpectedImprovement,
-<<<<<<< HEAD
-    BatchMonteCarloHypervolumeExpectedImprovement,
-    BatchReparametrizationSampler,
-=======
->>>>>>> d9b81a04
     ExpectedConstrainedImprovement,
     ExpectedHypervolumeImprovement,
     ExpectedImprovement,
