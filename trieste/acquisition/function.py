--- conflicted
+++ resolved
@@ -20,12 +20,8 @@
 from abc import ABC, abstractmethod
 from collections.abc import Mapping
 from itertools import combinations, product
-<<<<<<< HEAD
-from math import inf
 from typing import Callable, Optional, Union, cast
-=======
-from typing import Callable, Optional, cast
->>>>>>> 941f25ca
+
 
 import tensorflow as tf
 import tensorflow_probability as tfp
@@ -829,14 +825,8 @@
             r"""
             Calculate the ehvi based on cell i.
             """
-<<<<<<< HEAD
-            lb_points, ub_points = pareto.hypercell_bounds(
-                tf.fill([tf.shape(neg_pred_mean)[-1]], tf.cast(-inf, x.dtype)), reference_point
-            )
-=======
 
             lb_points, ub_points = partition_bounds
->>>>>>> 941f25ca
 
             neg_lb_points, neg_ub_points = -ub_points, -lb_points
 
@@ -967,17 +957,10 @@
 
         q_subset_indices = gen_q_subset_indices(_batch_size)
 
-<<<<<<< HEAD
         hv_contrib = tf.zeros(tf.shape(samples)[:-2], dtype=samples.dtype)
-        lb_points, ub_points = pareto.hypercell_bounds(
-            tf.cast(tf.fill([tf.shape(samples)[-1]], -inf), at.dtype), reference_point
-        )
-=======
-        hv_contrib = tf.zeros(samples.shape[:-2], dtype=samples.dtype)
         lb_points, ub_points = partition_bounds
 
         lb_points = tf.maximum(lb_points, -1e10)  # clip to improve numerical stability
->>>>>>> 941f25ca
 
         def hv_contrib_on_samples(
             obj_samples: TensorType,
