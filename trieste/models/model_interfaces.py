# Copyright 2020 The Trieste Contributors
#
# Licensed under the Apache License, Version 2.0 (the "License");
# you may not use this file except in compliance with the License.
# You may obtain a copy of the License at
#
#     http://www.apache.org/licenses/LICENSE-2.0
#
# Unless required by applicable law or agreed to in writing, software
# distributed under the License is distributed on an "AS IS" BASIS,
# WITHOUT WARRANTIES OR CONDITIONS OF ANY KIND, either express or implied.
# See the License for the specific language governing permissions and
# limitations under the License.
from abc import abstractmethod, ABC
from typing import Callable, Dict, Iterable, Optional, Tuple, Union, Any

import gpflow
from gpflow.models import GPModel, GPR, SGPR, VGP, SVGP
import tensorflow as tf

from .. import utils
from ..data import Dataset
from ..type import ObserverEvaluations, QueryPoints, TensorType


class ProbabilisticModel(ABC):
    """ A probabilistic model. """

    @abstractmethod
    def predict(self, query_points: QueryPoints, full_cov: bool = False) -> Tuple[ObserverEvaluations, TensorType]:
        """
        Return the predicted mean and variance of the latent function(s) at the specified
        ``query_points``.

        :param query_points: The points at which to make predictions.
        :return: The predicted mean and variance.
        """
        raise NotImplementedError

    @abstractmethod
    def sample(self, query_points: QueryPoints, num_samples: int) -> ObserverEvaluations:
        """
        Return ``num_samples`` samples from the predictive distribution at ``query_points``.

        :param query_points: The points at which to sample.
        :param num_samples: The number of samples at each point.
        :return: The samples. Has shape [S, Q, D], where S is the number of samples, Q is the number
            of query points, and D is the dimension of the predictive distribution.
        """
        raise NotImplementedError


class TrainableProbabilisticModel(ProbabilisticModel):
    """ A trainable probabilistic model. """

    @abstractmethod
    def update(self, dataset: Dataset) -> None:
        """
        Update the model given the specified ``dataset``. Does not train the model.

        :param dataset: The data with which to update the model.
        """
        raise NotImplementedError

    @abstractmethod
    def optimize(self) -> None:
        """ Optimize the model parameters. """
        raise NotImplementedError


Optimizer = Union[gpflow.optimizers.Scipy, tf.optimizers.Optimizer]


class CustomTrainable(tf.Module, TrainableProbabilisticModel, ABC):
    """
    A utility class that provides a default optimization strategy, as well as the ability to modify
    various elements of this strategy.

    :cvar maxiter_default: The default maximum number of iterations to optimize the model for, when
        using a :class:`tf.optimizers.Optimizer`.
    :cvar create_optimizer_default: Builder for the default optimizer.
    :cvar apply_jit_function: If `True`, the default optimization procedure is compiled
        with :func:`tf.function`.
    """

    maxiter_default = 1000
    create_optimizer_default: Callable[[], Optimizer] = gpflow.optimizers.Scipy
    apply_jit_function = False

    @abstractmethod
    def loss(self) -> tf.Tensor:
        """ The training loss (to be minimized) on this model. """
        raise NotImplementedError

    @property
    def optimizer(self) -> Optimizer:
        """ The optimizer used to minimize the training loss. """
        if not hasattr(self, "_optimizer") or self._optimizer is None:
            self.set_optimizer(type(self).create_optimizer_default())
        return self._optimizer

    def set_optimizer(self, optimizer: Optimizer) -> None:
        """
        :param optimizer: The optimizer to use.
        """
        self._optimizer = optimizer

    @property
    def optimizer_args(self) -> Dict[str, Any]:
        """ Keyword arguments passed to the optimizer during optimization. """
        if not hasattr(self, "_optimizer_args") or self._optimizer_args is None:
            self.set_optimizer_args(dict())
        return self._optimizer_args

    def set_optimizer_args(self, args: Dict[str, Any]) -> None:
        """
        :param args: The keyword arguments to use.
        """
        self._optimizer_args = args

    def optimize(self) -> None:
        if not hasattr(self, "_optimize_fn") or self._optimize_fn is None:
            self.set_optimize()
        return self._optimize_fn()

    def set_optimize(self, optimize_fn: Optional[Callable[[], None]] = None) -> None:
        """
        :param optimize_fn: The function to call on `optimize`. By default, constructs an
            optimization procedure from the current `loss`, `optimizer` and `optimizer_args`.
        """
        if optimize_fn is not None:
            self._optimize_fn = optimize_fn
            return

        if isinstance(self.optimizer, gpflow.optimizers.Scipy):

            def optimization_fn() -> None:
                @utils.jit(apply=self.apply_jit_function, autograph=True)
                def loss_fn() -> tf.Tensor:
                    return self.loss()

                trainables = self.model.trainable_variables
                return self.optimizer.minimize(loss_fn, variables=trainables, **self.optimizer_args)

        elif isinstance(self.optimizer, tf.optimizers.Optimizer):

            def optimization_fn() -> None:
                @utils.jit(apply=self.apply_jit_function, autograph=True)
                def loss_fn() -> tf.Tensor:
                    return self.loss()

                trainables = self.model.trainable_variables
                args = self.optimizer_args.copy()
                maxiter = args.pop("maxiter", self.maxiter_default)
                for _ in range(maxiter):
                    self.optimizer.minimize(loss_fn, var_list=trainables, **args)

        else:
            raise RuntimeError(
                f"Unknown type of optimizer ({type(self.optimizer)}) has been passed"
            )

        self._optimize_fn = optimization_fn


class GPflowPredictor(ProbabilisticModel, ABC):
    """ A wrapper for a GPflow Gaussian process model. """

    @property
    @abstractmethod
    def model(self) -> GPModel:
        """ The underlying GPflow model. """

    def predict(self, query_points: QueryPoints, full_cov: bool = False) -> Tuple[ObserverEvaluations, TensorType]:
<<<<<<< HEAD
        return self.model.predict_f(query_points, full_cov=full_cov, full_output_cov=False)
=======
        return self.model.predict_f(query_points, full_cov=full_cov)
>>>>>>> 54295160

    def sample(self, query_points: QueryPoints, num_samples: int) -> ObserverEvaluations:
        return self.model.predict_f_samples(query_points, num_samples)


class GaussianProcessRegression(GPflowPredictor, CustomTrainable):
    def __init__(self, model: Union[GPR, SGPR]):
        """
        :param model: The GPflow model to wrap.
        """
        super().__init__()
        self._model = model

    @property
    def model(self) -> Union[GPR, SGPR]:
        return self._model

    def loss(self) -> tf.Tensor:
        return self._model.training_loss()

    def update(self, dataset: Dataset) -> None:
        x, y = self.model.data

        if dataset.query_points.shape[-1] != x.shape[-1]:
            raise ValueError

        if dataset.observations.shape[-1] != y.shape[-1]:
            raise ValueError

        self.model.data = dataset.query_points, dataset.observations


Batcher = Callable[[Dataset], Iterable[Tuple[tf.Tensor, tf.Tensor]]]
"""
Type alias for a function that creates minibatches from a :class:`~trieste.data.Dataset`.
"""


class SparseVariational(GPflowPredictor, TrainableProbabilisticModel):
    def __init__(
        self,
        model: SVGP,
        data: Dataset,
        optimizer: tf.optimizers.Optimizer,
        iterations: int,
        batcher: Batcher = lambda ds: [(ds.query_points, ds.observations)],
        apply_jit: bool = False,
    ):
        """
        :param model: The underlying GPflow sparse variational model.
        :param data: The initial training data.
        :param iterations: The number of iterations for which to optimize the model.
        :param optimizer: The optimizer to use for optimization.
        :param batcher: A function to convert training data into (mini)batches for optimization.
        """
        self._optimizer = optimizer
        self._iterations = iterations
        self._batcher = batcher
        self._model = model
        self._data = data
        self._apply_jit = apply_jit

    @property
    def model(self) -> SVGP:
        return self._model

    def update(self, dataset: Dataset) -> None:
        if dataset.query_points.shape[-1] != self._data.query_points.shape[-1]:
            raise ValueError

        if dataset.observations.shape[-1] != self._data.observations.shape[-1]:
            raise ValueError

        self._data = dataset

        num_data = dataset.query_points.shape[0]
        self.model.num_data = num_data

    def optimize(self) -> None:
        """
        Optimize the model in batches defined by the ``batcher`` argument to :meth:`__init__`.
        """

        @utils.jit(apply=self._apply_jit)
        def _step(batch: Tuple[tf.Tensor, tf.Tensor]) -> None:
            self._optimizer.minimize(
                self._model.training_loss_closure(batch), self._model.trainable_variables
            )

        batch_iterator = self._batcher(self._data)
        for i, batch in enumerate(batch_iterator):
            if i < self._iterations:
                _step(batch)


class VariationalGaussianProcess(GaussianProcessRegression):
    def update(self, dataset: Dataset):
        model = self.model
        x, y = model.data
        assert dataset.query_points.shape[-1] == x.shape[-1]
        assert dataset.observations.shape[-1] == y.shape[-1]
        data = (dataset.query_points, dataset.observations)
        num_data = data[0].shape[0]

        f_mu, f_cov = self.model.predict_f(dataset.query_points, full_cov=True)  # [N, L], [L, N, N]
        assert self.model.q_sqrt.shape.ndims == 3

        # GPflow's VGP model is hard-coded to use the whitened representation, i.e.
        # q_mu and q_sqrt parametrise q(v), and u = f(X) = L v, where L = cholesky(K(X, X))
        # Hence we need to backtransform from f_mu and f_cov to obtain the updated
        # new_q_mu and new_q_sqrt:
        Knn = model.kernel(dataset.query_points, full_cov=True)  # [N, N]
        jitter_mat = gpflow.config.default_jitter() * tf.eye(num_data, dtype=Knn.dtype)
        Lnn = tf.linalg.cholesky(Knn + jitter_mat)  # [N, N]
        new_q_mu = tf.linalg.triangular_solve(Lnn, f_mu)  # [N, L]
        tmp = tf.linalg.triangular_solve(Lnn[None], f_cov)  # [L, N, N], L⁻¹ f_cov
        S_v = tf.linalg.triangular_solve(Lnn[None], tf.linalg.matrix_transpose(tmp))  # [L, N, N]
        new_q_sqrt = tf.linalg.cholesky(S_v + jitter_mat)  # [L, N, N]

        model.data = data
        model.num_data = num_data
        model.q_mu = gpflow.Parameter(new_q_mu)
        model.q_sqrt = gpflow.Parameter(new_q_sqrt, transform=gpflow.utilities.triangular())

    def predict(self, query_points: QueryPoints, full_cov: bool = False) -> Tuple[ObserverEvaluations, TensorType]:
        return self.model.predict_y(query_points)


supported_models: Dict[Any, Callable[[Any], CustomTrainable]] = {
    GPR: GaussianProcessRegression,
    SGPR: GaussianProcessRegression,
    VGP: VariationalGaussianProcess,
}
"""
:var supported_models: A mapping of third-party model types to :class:`CustomTrainable` classes
that wrap models of those types.
"""<|MERGE_RESOLUTION|>--- conflicted
+++ resolved
@@ -172,11 +172,7 @@
         """ The underlying GPflow model. """
 
     def predict(self, query_points: QueryPoints, full_cov: bool = False) -> Tuple[ObserverEvaluations, TensorType]:
-<<<<<<< HEAD
-        return self.model.predict_f(query_points, full_cov=full_cov, full_output_cov=False)
-=======
         return self.model.predict_f(query_points, full_cov=full_cov)
->>>>>>> 54295160
 
     def sample(self, query_points: QueryPoints, num_samples: int) -> ObserverEvaluations:
         return self.model.predict_f_samples(query_points, num_samples)
