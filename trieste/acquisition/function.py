# Copyright 2020 The Trieste Contributors
#
# Licensed under the Apache License, Version 2.0 (the "License");
# you may not use this file except in compliance with the License.
# You may obtain a copy of the License at
#
#     http://www.apache.org/licenses/LICENSE-2.0
#
# Unless required by applicable law or agreed to in writing, software
# distributed under the License is distributed on an "AS IS" BASIS,
# WITHOUT WARRANTIES OR CONDITIONS OF ANY KIND, either express or implied.
# See the License for the specific language governing permissions and
# limitations under the License.
"""
This module contains acquisition function builders, which build and define our acquisition
functions --- functions that estimate the utility of evaluating sets of candidate points.
"""
from __future__ import annotations

from abc import ABC, abstractmethod
from collections.abc import Mapping
from itertools import combinations, product
from typing import Callable, Optional, Union, cast

import tensorflow as tf
import tensorflow_probability as tfp

from ..data import Dataset
from ..models import ProbabilisticModel
from ..space import SearchSpace
from ..types import TensorType
from ..utils import DEFAULTS
from .multi_objective.pareto import Pareto, get_reference_point
from .multi_objective.partition import prepare_default_non_dominated_partition_bounds
from .sampler import (
    BatchReparametrizationSampler,
    ExactThompsonSampler,
    GumbelSampler,
    RandomFourierFeatureThompsonSampler,
    ThompsonSampler,
)

CLAMP_LB = 1e-8

AcquisitionFunction = Callable[[TensorType], TensorType]
"""
Type alias for acquisition functions.

An :const:`AcquisitionFunction` maps a set of `B` query points (each of dimension `D`) to a single
value that describes how useful it would be evaluate all these points together (to our goal of
optimizing the objective function). Thus, with leading dimensions, an :const:`AcquisitionFunction`
takes input shape `[..., B, D]` and returns shape `[..., 1]`.

Note that :const:`AcquisitionFunction`s which do not support batch optimization still expect inputs
with a batch dimension, i.e. an input of shape `[..., 1, D]`.
"""


class AcquisitionFunctionClass(ABC):
    """An :class:`AcquisitionFunctionClass` is an acquisition function represented using a class
    rather than as a standalone function. Using a class to represent an acquisition function
    makes it easier to update it, to avoid having to retrace the function on every call.
    """

    @abstractmethod
    def __call__(self, x: TensorType) -> TensorType:
        """Call acquisition function."""


class AcquisitionFunctionBuilder(ABC):
    """An :class:`AcquisitionFunctionBuilder` builds and updates an acquisition function."""

    @abstractmethod
    def prepare_acquisition_function(
        self, datasets: Mapping[str, Dataset], models: Mapping[str, ProbabilisticModel]
    ) -> AcquisitionFunction:
        """
        Prepare an acquisition function.

        :param datasets: The data from the observer.
        :param models: The models over each dataset in ``datasets``.
        :return: An acquisition function.
        """

    def update_acquisition_function(
        self,
        function: AcquisitionFunction,
        datasets: Mapping[str, Dataset],
        models: Mapping[str, ProbabilisticModel],
    ) -> AcquisitionFunction:
        """
        Update an acquisition function. By default this generates a new acquisition function each
        time. However, if the function is decorated with `@tf.function`, then you can override
        this method to update its variables instead and avoid retracing the acquisition function on
        every optimization loop.

        :param function: The acquisition function to update.
        :param datasets: The data from the observer.
        :param models: The models over each dataset in ``datasets``.
        :return: The updated acquisition function.
        """
        return self.prepare_acquisition_function(datasets, models)


class SingleModelAcquisitionBuilder(ABC):
    """
    Convenience acquisition function builder for an acquisition function (or component of a
    composite acquisition function) that requires only one model, dataset pair.
    """

    def using(self, tag: str) -> AcquisitionFunctionBuilder:
        """
        :param tag: The tag for the model, dataset pair to use to build this acquisition function.
        :return: An acquisition function builder that selects the model and dataset specified by
            ``tag``, as defined in :meth:`prepare_acquisition_function`.
        """
        single_builder = self

        class _Anon(AcquisitionFunctionBuilder):
            def prepare_acquisition_function(
                self, datasets: Mapping[str, Dataset], models: Mapping[str, ProbabilisticModel]
            ) -> AcquisitionFunction:
                return single_builder.prepare_acquisition_function(datasets[tag], models[tag])

            def update_acquisition_function(
                self,
                function: AcquisitionFunction,
                datasets: Mapping[str, Dataset],
                models: Mapping[str, ProbabilisticModel],
            ) -> AcquisitionFunction:
                return single_builder.update_acquisition_function(
                    function, datasets[tag], models[tag]
                )

            def __repr__(self) -> str:
                return f"{single_builder!r} using tag {tag!r}"

        return _Anon()

    @abstractmethod
    def prepare_acquisition_function(
        self, dataset: Dataset, model: ProbabilisticModel
    ) -> AcquisitionFunction:
        """
        :param dataset: The data to use to build the acquisition function.
        :param model: The model over the specified ``dataset``.
        :return: An acquisition function.
        """

    def update_acquisition_function(
        self, function: AcquisitionFunction, dataset: Dataset, model: ProbabilisticModel
    ) -> AcquisitionFunction:
        """
        :param function: The acquisition function to update.
        :param dataset: The data from the observer.
        :param model: The model over the specified ``dataset``.
        :return: The updated acquisition function.
        """
        return self.prepare_acquisition_function(dataset, model)


class ExpectedImprovement(SingleModelAcquisitionBuilder):
    """
    Builder for the expected improvement function where the "best" value is taken to be the minimum
    of the posterior mean at observed points.
    """

    def __repr__(self) -> str:
        """"""
        return "ExpectedImprovement()"

    def prepare_acquisition_function(
        self, dataset: Dataset, model: ProbabilisticModel
    ) -> AcquisitionFunction:
        """
        :param dataset: The data from the observer. Must be populated.
        :param model: The model over the specified ``dataset``.
        :return: The expected improvement function. This function will raise
            :exc:`ValueError` or :exc:`~tf.errors.InvalidArgumentError` if used with a batch size
            greater than one.
        :raise tf.errors.InvalidArgumentError: If ``dataset`` is empty.
        """
        tf.debugging.assert_positive(len(dataset))
        mean, _ = model.predict(dataset.query_points)
        eta = tf.reduce_min(mean, axis=0)
        return expected_improvement(model, eta)

    def update_acquisition_function(
        self, function: AcquisitionFunction, dataset: Dataset, model: ProbabilisticModel
    ) -> AcquisitionFunction:
        """
        :param function: The acquisition function to update.
        :param dataset: The data from the observer.
        :param model: The model over the specified ``dataset``.
        """
        tf.debugging.assert_positive(len(dataset))
        tf.debugging.Assert(isinstance(function, expected_improvement), [])
        mean, _ = model.predict(dataset.query_points)
        eta = tf.reduce_min(mean, axis=0)
        function.update(eta)  # type: ignore
        return function


class expected_improvement(AcquisitionFunctionClass):
    def __init__(self, model: ProbabilisticModel, eta: TensorType):
        r"""
        Return the Expected Improvement (EI) acquisition function for single-objective global
        optimization. Improvement is with respect to the current "best" observation ``eta``, where
        an improvement moves towards the objective function's minimum and the expectation is
        calculated with respect to the ``model`` posterior. For model posterior :math:`f`, this is

        .. math:: x \mapsto \mathbb E \left[ \max (\eta - f(x), 0) \right]

        This function was introduced by Mockus et al, 1975. See :cite:`Jones:1998` for details.

        :param model: The model of the objective function.
        :param eta: The "best" observation.
        :return: The expected improvement function. This function will raise
            :exc:`ValueError` or :exc:`~tf.errors.InvalidArgumentError` if used with a batch size
            greater than one.
        """
        self._model = model
        self._eta = tf.Variable(eta)

    def update(self, eta: TensorType) -> None:
        """Update the acquisition function with a new eta value."""
        self._eta.assign(eta)

    @tf.function
    def __call__(self, x: TensorType) -> TensorType:
        tf.debugging.assert_shapes(
            [(x, [..., 1, None])],
            message="This acquisition function only supports batch sizes of one.",
        )
        mean, variance = self._model.predict(tf.squeeze(x, -2))
        normal = tfp.distributions.Normal(mean, tf.sqrt(variance))
        return (self._eta - mean) * normal.cdf(self._eta) + variance * normal.prob(self._eta)


class AugmentedExpectedImprovement(SingleModelAcquisitionBuilder):
    """
    Builder for the augmented expected improvement function for optimization single-objective
    optimization problems with high levels of observation noise.
    """

    def __repr__(self) -> str:
        """"""
        return "AugmentedExpectedImprovement()"

    def prepare_acquisition_function(
        self, dataset: Dataset, model: ProbabilisticModel
    ) -> AcquisitionFunction:
        """
        :param dataset: The data from the observer. Must be populated.
        :param model: The model over the specified ``dataset``.
        :return: The expected improvement function. This function will raise
            :exc:`ValueError` or :exc:`~tf.errors.InvalidArgumentError` if used with a batch size
            greater than one.
        :raise tf.errors.InvalidArgumentError: If ``dataset`` is empty.
        """
        tf.debugging.assert_positive(len(dataset))
        mean, _ = model.predict(dataset.query_points)
        eta = tf.reduce_min(mean, axis=0)
        return augmented_expected_improvement(model, eta)

    def update_acquisition_function(
        self, function: AcquisitionFunction, dataset: Dataset, model: ProbabilisticModel
    ) -> AcquisitionFunction:
        """
        :param function: The acquisition function to update.
        :param dataset: The data from the observer.
        :param model: The model over the specified ``dataset``.
        """
        tf.debugging.assert_positive(len(dataset))
        tf.debugging.Assert(isinstance(function, augmented_expected_improvement), [])
        mean, _ = model.predict(dataset.query_points)
        eta = tf.reduce_min(mean, axis=0)
        function.update(eta)  # type: ignore
        return function


class augmented_expected_improvement(AcquisitionFunctionClass):
    def __init__(self, model: ProbabilisticModel, eta: TensorType):
        r"""
        Return the Augmented Expected Improvement (AEI) acquisition function for single-objective
        global optimization under homoscedastic observation noise.
        Improvement is with respect to the current "best" observation ``eta``, where an
        improvement moves towards the objective function's minimum and the expectation is calculated
        with respect to the ``model`` posterior. In contrast to standard EI, AEI has an additional
        multiplicative factor that penalizes evaluations made in areas of the space with very small
        posterior predictive variance. Thus, when applying standard EI to noisy optimisation
        problems, AEI avoids getting trapped and repeatedly querying the same point.
        For model posterior :math:`f`, this is
        .. math:: x \mapsto EI(x) * \left(1 - frac{\tau^2}{\sqrt{s^2(x)+\tau^2}}\right),
        where :math:`s^2(x)` is the predictive variance and :math:`\tau` is observation noise.
        This function was introduced by Huang et al, 2006. See :cite:`Huang:2006` for details.

        :param model: The model of the objective function.
        :param eta: The "best" observation.
        :return: The expected improvement function. This function will raise
            :exc:`ValueError` or :exc:`~tf.errors.InvalidArgumentError` if used with a batch size
            greater than one or a model without homoscedastic observation noise.
        """
        self._model = model
        self._eta = tf.Variable(eta)

        try:
            self._noise_variance = tf.Variable(model.get_observation_noise())
        except NotImplementedError:
            raise ValueError(
                """
                Augmented expected improvement only currently supports homoscedastic gpflow models
                with a likelihood.variance attribute.
                """
            )

    def update(self, eta: TensorType) -> None:
        """Update the acquisition function with a new eta value and noise variance."""
        self._eta.assign(eta)
        self._noise_variance.assign(self._model.get_observation_noise())

    @tf.function
    def __call__(self, x: TensorType) -> TensorType:
        tf.debugging.assert_shapes(
            [(x, [..., 1, None])],
            message="This acquisition function only supports batch sizes of one.",
        )
        mean, variance = self._model.predict(tf.squeeze(x, -2))
        normal = tfp.distributions.Normal(mean, tf.sqrt(variance))
        expected_improvement = (self._eta - mean) * normal.cdf(self._eta) + variance * normal.prob(
            self._eta
        )

        augmentation = 1 - (tf.math.sqrt(self._noise_variance)) / (
            tf.math.sqrt(self._noise_variance + variance)
        )
        return expected_improvement * augmentation


class MinValueEntropySearch(SingleModelAcquisitionBuilder):
    r"""
    Builder for the max-value entropy search acquisition function modified for objective
    minimisation. :class:`MinValueEntropySearch` estimates the information in the distribution
    of the objective minimum that would be gained by evaluating the objective at a given point.

    This implementation largely follows :cite:`wang2017max` and samples the objective's minimum
    :math:`y^*` across a large set of sampled locations via either a Gumbel sampler, an exact
    Thompson sampler or an approximate random Fourier feature-based Thompson sampler, with the
    Gumbel sampler being the cheapest but least accurate. Default behavior is to use the
    exact Thompson sampler.
    """

    def __init__(
        self,
        search_space: SearchSpace,
        num_samples: int = 5,
        grid_size: int = 1000,
        use_thompson: bool = True,
        num_fourier_features: Optional[int] = None,
    ):
        """
        :param search_space: The global search space over which the optimisation is defined.
        :param num_samples: Number of samples to draw from the distribution over the minimum of the
            objective function.
        :param grid_size: Size of the grid from which to sample the min-values. We recommend
            scaling this with search space dimension.
        :param use_thompson: If True then use Thompson sampling to sample the objective's
            minimum, else use Gumbel sampling.
        :param num_fourier_features: Number of Fourier features used for approximate Thompson
            sampling. If None, then do exact Thompson sampling.
        :raise tf.errors.InvalidArgumentError: If

            - ``num_samples`` or ``grid_size`` are negative, or if
            - ``num_fourier_features`` is negative or zero
            - ``num_fourier_features`` is specified an ``use_thompson`` is `False`
        """
        tf.debugging.assert_positive(num_samples)
        tf.debugging.assert_positive(grid_size)

        if num_fourier_features is not None:
            tf.debugging.Assert(use_thompson, [])
            tf.debugging.assert_positive(num_fourier_features)

        self._search_space = search_space
        self._num_samples = num_samples
        self._grid_size = grid_size

        self._use_thompson = use_thompson
        self._num_fourier_features = num_fourier_features

    def prepare_acquisition_function(
        self, dataset: Dataset, model: ProbabilisticModel
    ) -> AcquisitionFunction:
        """
        :param dataset: The data from the observer.
        :param model: The model over the specified ``dataset``.
        :return: The max-value entropy search acquisition function modified for objective
            minimisation. This function will raise :exc:`ValueError` or
            :exc:`~tf.errors.InvalidArgumentError` if used with a batch size greater than one.
        :raise tf.errors.InvalidArgumentError: If ``dataset`` is empty.
        """
        tf.debugging.assert_positive(len(dataset))

        query_points = self._search_space.sample(num_samples=self._grid_size)
        tf.debugging.assert_same_float_dtype([dataset.query_points, query_points])
        query_points = tf.concat([dataset.query_points, query_points], 0)
        min_value_samples = _get_min_value_samples(
            model,
            dataset,
            sampled_points=query_points,
            num_samples=self._num_samples,
            use_thompson=self._use_thompson,
            num_fourier_features=self._num_fourier_features,
        )
        return min_value_entropy_search(model, min_value_samples)

    def update_acquisition_function(
        self, function: AcquisitionFunction, dataset: Dataset, model: ProbabilisticModel
    ) -> AcquisitionFunction:
        """
        :param function: The acquisition function to update.
        :param dataset: The data from the observer.
        :param model: The model over the specified ``dataset``.
        """
        tf.debugging.assert_positive(len(dataset))
        tf.debugging.Assert(isinstance(function, min_value_entropy_search), [])

        query_points = self._search_space.sample(num_samples=self._grid_size)
        tf.debugging.assert_same_float_dtype([dataset.query_points, query_points])
        query_points = tf.concat([dataset.query_points, query_points], 0)
        min_value_samples = _get_min_value_samples(
            model,
            dataset,
            sampled_points=query_points,
            num_samples=self._num_samples,
            use_thompson=self._use_thompson,
            num_fourier_features=self._num_fourier_features,
        )
        function.update(min_value_samples)  # type: ignore
        return function


class min_value_entropy_search(AcquisitionFunctionClass):
    def __init__(self, model: ProbabilisticModel, samples: TensorType):
        r"""
        Return the max-value entropy search acquisition function (adapted from :cite:`wang2017max`),
        modified for objective minimisation. This function calculates the information gain (or
        change in entropy) in the distribution over the objective minimum :math:`y^*`, if we were
        to evaluate the objective at a given point.

        :param model: The model of the objective function.
        :param samples: Samples from the distribution over :math:`y^*`.
        :return: The max-value entropy search acquisition function modified for objective
            minimisation. This function will raise :exc:`ValueError` or
            :exc:`~tf.errors.InvalidArgumentError` if used with a batch size greater than one.
        :raise ValueError or tf.errors.InvalidArgumentError: If ``samples`` has rank less than two,
            or is empty.
        """
        tf.debugging.assert_rank(samples, 2)
        tf.debugging.assert_positive(len(samples))

        self._model = model
        self._samples = tf.Variable(samples)

    def update(self, samples: TensorType) -> None:
        """Update the acquisition function with new samples."""
        tf.debugging.assert_rank(samples, 2)
        tf.debugging.assert_positive(len(samples))
        self._samples.assign(samples)

    @tf.function
    def __call__(self, x: TensorType) -> TensorType:
        tf.debugging.assert_shapes(
            [(x, [..., 1, None])],
            message="This acquisition function only supports batch sizes of one.",
        )
        fmean, fvar = self._model.predict(tf.squeeze(x, -2))
        fsd = tf.math.sqrt(fvar)
        fsd = tf.clip_by_value(
            fsd, CLAMP_LB, fmean.dtype.max
        )  # clip below to improve numerical stability

        normal = tfp.distributions.Normal(tf.cast(0, fmean.dtype), tf.cast(1, fmean.dtype))
        gamma = (tf.squeeze(self._samples) - fmean) / fsd

        log_minus_cdf = normal.log_cdf(-gamma)
        ratio = tf.math.exp(normal.log_prob(gamma) - log_minus_cdf)
        f_acqu_x = -gamma * ratio / 2 - log_minus_cdf

        return tf.math.reduce_mean(f_acqu_x, axis=1, keepdims=True)


class NegativeLowerConfidenceBound(SingleModelAcquisitionBuilder):
    """
    Builder for the negative of the lower confidence bound. The lower confidence bound is typically
    minimised, so the negative is suitable for maximisation.
    """

    def __init__(self, beta: float = 1.96):
        """
        :param beta: Weighting given to the variance contribution to the lower confidence bound.
            Must not be negative.
        """
        self._beta = beta

    def __repr__(self) -> str:
        """"""
        return f"NegativeLowerConfidenceBound({self._beta!r})"

    def prepare_acquisition_function(
        self, dataset: Dataset, model: ProbabilisticModel
    ) -> AcquisitionFunction:
        """
        :param dataset: Unused.
        :param model: The model over the specified ``dataset``.
        :return: The negative lower confidence bound function. This function will raise
            :exc:`ValueError` or :exc:`~tf.errors.InvalidArgumentError` if used with a batch size
            greater than one.
        :raise ValueError: If ``beta`` is negative.
        """
        lcb = lower_confidence_bound(model, self._beta)
        return tf.function(lambda at: -lcb(at))

    def update_acquisition_function(
        self, function: AcquisitionFunction, dataset: Dataset, model: ProbabilisticModel
    ) -> AcquisitionFunction:
        """
        :param function: The acquisition function to update.
        :param dataset: Unused.
        :param model: The model over the specified ``dataset``.
        """
        return function  # no need to update anything


class NegativePredictiveMean(NegativeLowerConfidenceBound):
    """
    Builder for the negative of the predictive mean. The predictive mean is minimised on minimising
    the objective function. The negative predictive mean is therefore maximised.
    """

    def __init__(self) -> None:
        super().__init__(beta=0.0)

    def __repr__(self) -> str:
        """"""
        return "NegativePredictiveMean()"


def lower_confidence_bound(model: ProbabilisticModel, beta: float) -> AcquisitionFunction:
    r"""
    The lower confidence bound (LCB) acquisition function for single-objective global optimization.

    .. math:: x^* \mapsto \mathbb{E} [f(x^*)|x, y] - \beta \sqrt{ \mathrm{Var}[f(x^*)|x, y] }

    See :cite:`Srinivas:2010` for details.

    :param model: The model of the objective function.
    :param beta: The weight to give to the standard deviation contribution of the LCB. Must not be
        negative.
    :return: The lower confidence bound function. This function will raise
        :exc:`ValueError` or :exc:`~tf.errors.InvalidArgumentError` if used with a batch size
        greater than one.
    :raise tf.errors.InvalidArgumentError: If ``beta`` is negative.
    """
    tf.debugging.assert_non_negative(
        beta, message="Standard deviation scaling parameter beta must not be negative"
    )

    @tf.function
    def acquisition(x: TensorType) -> TensorType:
        tf.debugging.assert_shapes(
            [(x, [..., 1, None])],
            message="This acquisition function only supports batch sizes of one.",
        )
        mean, variance = model.predict(tf.squeeze(x, -2))
        return mean - beta * tf.sqrt(variance)

    return acquisition


class ProbabilityOfFeasibility(SingleModelAcquisitionBuilder):
    r"""
    Builder for the :func:`probability_of_feasibility` acquisition function, defined in
    :cite:`gardner14` as

    .. math::

        \int_{-\infty}^{\tau} p(c(\mathbf{x}) | \mathbf{x}, \mathcal{D}) \mathrm{d} c(\mathbf{x})
        \qquad ,

    where :math:`\tau` is a threshold. Values below the threshold are considered feasible by the
    constraint function. See also :cite:`schonlau1998global` for details.
    """

    def __init__(self, threshold: float | TensorType):
        """
        :param threshold: The (scalar) probability of feasibility threshold.
        :raise ValueError (or InvalidArgumentError): If ``threshold`` is not a scalar.
        """
        tf.debugging.assert_scalar(threshold)

        super().__init__()

        self._threshold = threshold

    def __repr__(self) -> str:
        """"""
        return f"ProbabilityOfFeasibility({self._threshold!r})"

    @property
    def threshold(self) -> float | TensorType:
        """The probability of feasibility threshold."""
        return self._threshold

    def prepare_acquisition_function(
        self, dataset: Dataset, model: ProbabilisticModel
    ) -> AcquisitionFunction:
        """
        :param dataset: Unused.
        :param model: The model over the specified ``dataset``.
        :return: The probability of feasibility function. This function will raise
            :exc:`ValueError` or :exc:`~tf.errors.InvalidArgumentError` if used with a batch size
            greater than one.
        """
        return probability_of_feasibility(model, self.threshold)

    def update_acquisition_function(
        self, function: AcquisitionFunction, dataset: Dataset, model: ProbabilisticModel
    ) -> AcquisitionFunction:
        """
        :param function: The acquisition function to update.
        :param dataset: Unused.
        :param model: The model over the specified ``dataset``.
        """
        return function  # no need to update anything


def probability_of_feasibility(
    model: ProbabilisticModel, threshold: float | TensorType
) -> AcquisitionFunction:
    r"""
    The probability of feasibility acquisition function defined in :cite:`gardner14` as

    .. math::

        \int_{-\infty}^{\tau} p(c(\mathbf{x}) | \mathbf{x}, \mathcal{D}) \mathrm{d} c(\mathbf{x})
        \qquad ,

    where :math:`\tau` is a threshold. Values below the threshold are considered feasible by the
    constraint function.

    :param model: The model of the objective function.
    :param threshold: The (scalar) probability of feasibility threshold.
    :return: The probability of feasibility function. This function will raise
        :exc:`ValueError` or :exc:`~tf.errors.InvalidArgumentError` if used with a batch size
        greater than one.
    :raise ValueError or tf.errors.InvalidArgumentError: If ``threshold`` is not a scalar.
    """
    tf.debugging.assert_scalar(threshold)

    @tf.function
    def acquisition(x: TensorType) -> TensorType:
        tf.debugging.assert_shapes(
            [(x, [..., 1, None])],
            message="This acquisition function only supports batch sizes of one.",
        )
        mean, var = model.predict(tf.squeeze(x, -2))
        distr = tfp.distributions.Normal(mean, tf.sqrt(var))
        return distr.cdf(tf.cast(threshold, x.dtype))

    return acquisition


class ExpectedConstrainedImprovement(AcquisitionFunctionBuilder):
    """
    Builder for the *expected constrained improvement* acquisition function defined in
    :cite:`gardner14`. The acquisition function computes the expected improvement from the best
    feasible point, where feasible points are those that (probably) satisfy some constraint. Where
    there are no feasible points, this builder simply builds the constraint function.
    """

    def __init__(
        self,
        objective_tag: str,
        constraint_builder: AcquisitionFunctionBuilder,
        min_feasibility_probability: float | TensorType = 0.5,
    ):
        """
        :param objective_tag: The tag for the objective data and model.
        :param constraint_builder: The builder for the constraint function.
        :param min_feasibility_probability: The minimum probability of feasibility for a
            "best point" to be considered feasible.
        :raise ValueError (or tf.errors.InvalidArgumentError): If ``min_feasibility_probability``
            is not a scalar in the unit interval :math:`[0, 1]`.
        """
        tf.debugging.assert_scalar(min_feasibility_probability)

        if isinstance(min_feasibility_probability, (int, float)):
            tf.debugging.assert_greater_equal(float(min_feasibility_probability), 0.0)
            tf.debugging.assert_less_equal(float(min_feasibility_probability), 1.0)
        else:
            dtype = min_feasibility_probability.dtype
            tf.debugging.assert_greater_equal(min_feasibility_probability, tf.cast(0, dtype))
            tf.debugging.assert_less_equal(min_feasibility_probability, tf.cast(1, dtype))

        self._objective_tag = objective_tag
        self._constraint_builder = constraint_builder
        self._min_feasibility_probability = min_feasibility_probability
        self._constraint_fn: Optional[AcquisitionFunction] = None
        self._expected_improvement_fn: Optional[AcquisitionFunction] = None
        self._constrained_improvement_fn: Optional[AcquisitionFunction] = None

    def __repr__(self) -> str:
        """"""
        return (
            f"ExpectedConstrainedImprovement({self._objective_tag!r}, {self._constraint_builder!r},"
            f" {self._min_feasibility_probability!r})"
        )

    def prepare_acquisition_function(
        self, datasets: Mapping[str, Dataset], models: Mapping[str, ProbabilisticModel]
    ) -> AcquisitionFunction:
        """
        :param datasets: The data from the observer.
        :param models: The models over each dataset in ``datasets``.
        :return: The expected constrained improvement acquisition function. This function will raise
            :exc:`ValueError` or :exc:`~tf.errors.InvalidArgumentError` if used with a batch size
            greater than one.
        :raise KeyError: If `objective_tag` is not found in ``datasets`` and ``models``.
        :raise tf.errors.InvalidArgumentError: If the objective data is empty.
        """
        objective_model = models[self._objective_tag]
        objective_dataset = datasets[self._objective_tag]

        tf.debugging.assert_positive(
            len(objective_dataset),
            message="Expected improvement is defined with respect to existing points in the"
            " objective data, but the objective data is empty.",
        )

        self._constraint_fn = self._constraint_builder.prepare_acquisition_function(
            datasets, models
        )
        pof = self._constraint_fn(objective_dataset.query_points[:, None, ...])
        is_feasible = tf.squeeze(pof >= self._min_feasibility_probability, axis=-1)

        if not tf.reduce_any(is_feasible):
            return self._constraint_fn

        feasible_query_points = tf.boolean_mask(objective_dataset.query_points, is_feasible)
        feasible_mean, _ = objective_model.predict(feasible_query_points)
        self._update_expected_improvement_fn(objective_model, feasible_mean)

        @tf.function
        def constrained_function(x: TensorType) -> TensorType:
            return cast(AcquisitionFunction, self._expected_improvement_fn)(x) * cast(
                AcquisitionFunction, self._constraint_fn
            )(x)

        self._constrained_improvement_fn = constrained_function
        return constrained_function

    def update_acquisition_function(
        self,
        function: AcquisitionFunction,
        datasets: Mapping[str, Dataset],
        models: Mapping[str, ProbabilisticModel],
    ) -> AcquisitionFunction:
        """
        :param function: The acquisition function to update.
        :param datasets: The data from the observer.
        :param models: The models over each dataset in ``datasets``.
        """
        objective_model = models[self._objective_tag]
        objective_dataset = datasets[self._objective_tag]

        tf.debugging.assert_positive(
            len(objective_dataset),
            message="Expected improvement is defined with respect to existing points in the"
            " objective data, but the objective data is empty.",
        )
        tf.debugging.Assert(self._constraint_fn is not None, [])

        constraint_fn = cast(AcquisitionFunction, self._constraint_fn)
        self._constraint_builder.update_acquisition_function(constraint_fn, datasets, models)
        pof = constraint_fn(objective_dataset.query_points[:, None, ...])
        is_feasible = tf.squeeze(pof >= self._min_feasibility_probability, axis=-1)

        if not tf.reduce_any(is_feasible):
            return constraint_fn

        feasible_query_points = tf.boolean_mask(objective_dataset.query_points, is_feasible)
        feasible_mean, _ = objective_model.predict(feasible_query_points)
        self._update_expected_improvement_fn(objective_model, feasible_mean)

        if self._constrained_improvement_fn is not None:
            return self._constrained_improvement_fn

        @tf.function
        def constrained_function(x: TensorType) -> TensorType:
            return cast(AcquisitionFunction, self._expected_improvement_fn)(x) * cast(
                AcquisitionFunction, self._constraint_fn
            )(x)

        self._constrained_improvement_fn = constrained_function
        return self._constrained_improvement_fn

    def _update_expected_improvement_fn(
        self, objective_model: ProbabilisticModel, feasible_mean: TensorType
    ) -> None:
        """
        Set or update the unconstrained expected improvement function.

        :param objective_model: The objective model.
        :param feasible_mean: The mean of the feasible query points.
        """
        eta = tf.reduce_min(feasible_mean, axis=0)

        if self._expected_improvement_fn is None:
            self._expected_improvement_fn = expected_improvement(objective_model, eta)
        else:
            tf.debugging.Assert(isinstance(self._expected_improvement_fn, expected_improvement), [])
            self._expected_improvement_fn.update(eta)  # type: ignore


class ExpectedHypervolumeImprovement(SingleModelAcquisitionBuilder):
    """
    Builder for the expected hypervolume improvement acquisition function.
    The implementation of the acquisition function largely
    follows :cite:`yang2019efficient`
    """

    def __repr__(self) -> str:
        """"""
        return "ExpectedHypervolumeImprovement()"

    def prepare_acquisition_function(
        self, dataset: Dataset, model: ProbabilisticModel
    ) -> AcquisitionFunction:
        """
        :param dataset: The data from the observer. Must be populated.
        :param model: The model over the specified ``dataset``.
        :return: The expected hypervolume improvement acquisition function.
        """
        tf.debugging.assert_positive(len(dataset), message="Dataset must be populated.")
        mean, _ = model.predict(dataset.query_points)

        _pf = Pareto(mean)
        _reference_pt = get_reference_point(_pf.front)
        # prepare the partitioned bounds of non-dominated region for calculating of the
        # hypervolume improvement in this area
        _partition_bounds = prepare_default_non_dominated_partition_bounds(_reference_pt, _pf.front)
        return expected_hv_improvement(model, _partition_bounds)

    def update_acquisition_function(
        self, function: AcquisitionFunction, dataset: Dataset, model: ProbabilisticModel
    ) -> AcquisitionFunction:
        """
        :param function: The acquisition function to update.
        :param dataset: The data from the observer.
        :param model: The model over the specified ``dataset``.
        """
        tf.debugging.assert_positive(len(dataset), message="Dataset must be populated.")
        tf.debugging.Assert(isinstance(function, expected_hv_improvement), [])
        mean, _ = model.predict(dataset.query_points)

        _pf = Pareto(mean)
        _reference_pt = get_reference_point(_pf.front)
        _partition_bounds = prepare_default_non_dominated_partition_bounds(_reference_pt, _pf.front)
        function.update(_partition_bounds)  # type: ignore
        return function


class expected_hv_improvement(AcquisitionFunctionClass):
    def __init__(self, model: ProbabilisticModel, partition_bounds: tuple[TensorType, TensorType]):
        r"""
        expected Hyper-volume (HV) calculating using Eq. 44 of :cite:`yang2019efficient` paper.
        The expected hypervolume improvement calculation in the non-dominated region
        can be decomposed into sub-calculations based on each partitioned cell.
        For easier calculation, this sub-calculation can be reformulated as a combination
        of two generalized expected improvements, corresponding to Psi (Eq. 44) and Nu (Eq. 45)
        function calculations, respectively.

        Note:
        1. Since in Trieste we do not assume the use of a certain non-dominated region partition
        algorithm, we do not assume the last dimension of the partitioned cell has only one
        (lower) bound (i.e., minus infinity, which is used in the :cite:`yang2019efficient` paper).
        This is not as efficient as the original paper, but is applicable to different non-dominated
        partition algorithm.
        2. As the Psi and nu function in the original paper are defined for maximization problems,
        we inverse our minimisation problem (to also be a maximisation), allowing use of the
        original notation and equations.

        :param model: The model of the objective function.
        :param partition_bounds: with shape ([N, D], [N, D]), partitioned non-dominated hypercell
            bounds for hypervolume improvement calculation
        :return: The expected_hv_improvement acquisition function modified for objective
            minimisation. This function will raise :exc:`ValueError` or
            :exc:`~tf.errors.InvalidArgumentError` if used with a batch size greater than one.
        """
        self._model = model
        self._lb_points = tf.Variable(
            partition_bounds[0], trainable=False, shape=[None, partition_bounds[0].shape[-1]]
        )
        self._ub_points = tf.Variable(
            partition_bounds[1], trainable=False, shape=[None, partition_bounds[1].shape[-1]]
        )
        self._cross_index = tf.constant(
            list(product(*[[0, 1]] * self._lb_points.shape[-1]))
        )  # [2^d, indices_at_dim]

    def update(self, partition_bounds: tuple[TensorType, TensorType]) -> None:
        """Update the acquisition function with new partition bounds."""
        self._lb_points.assign(partition_bounds[0])
        self._ub_points.assign(partition_bounds[1])

    @tf.function
    def __call__(self, x: TensorType) -> TensorType:
        tf.debugging.assert_shapes(
            [(x, [..., 1, None])],
            message="This acquisition function only supports batch sizes of one.",
        )
        normal = tfp.distributions.Normal(
            loc=tf.zeros(shape=1, dtype=x.dtype), scale=tf.ones(shape=1, dtype=x.dtype)
        )

        def Psi(a: TensorType, b: TensorType, mean: TensorType, std: TensorType) -> TensorType:
            return std * normal.prob((b - mean) / std) + (mean - a) * (
                1 - normal.cdf((b - mean) / std)
            )

        def nu(lb: TensorType, ub: TensorType, mean: TensorType, std: TensorType) -> TensorType:
            return (ub - lb) * (1 - normal.cdf((ub - mean) / std))

        def ehvi_based_on_partitioned_cell(
            neg_pred_mean: TensorType, pred_std: TensorType
        ) -> TensorType:
            r"""
            Calculate the ehvi based on cell i.
            """

            neg_lb_points, neg_ub_points = -self._ub_points, -self._lb_points

            neg_ub_points = tf.minimum(neg_ub_points, 1e10)  # clip to improve numerical stability

            psi_ub = Psi(
                neg_lb_points, neg_ub_points, neg_pred_mean, pred_std
            )  # [..., num_cells, out_dim]
            psi_lb = Psi(
                neg_lb_points, neg_lb_points, neg_pred_mean, pred_std
            )  # [..., num_cells, out_dim]

            psi_lb2ub = tf.maximum(psi_lb - psi_ub, 0.0)  # [..., num_cells, out_dim]
            nu_contrib = nu(neg_lb_points, neg_ub_points, neg_pred_mean, pred_std)

            stacked_factors = tf.concat(
                [tf.expand_dims(psi_lb2ub, -2), tf.expand_dims(nu_contrib, -2)], axis=-2
            )  # Take the cross product of psi_diff and nu across all outcomes
            # [..., num_cells, 2(operation_num, refer Eq. 45), num_obj]

            factor_combinations = tf.linalg.diag_part(
                tf.gather(stacked_factors, self._cross_index, axis=-2)
            )  # [..., num_cells, 2^d, 2(operation_num), num_obj]

            return tf.reduce_sum(tf.reduce_prod(factor_combinations, axis=-1), axis=-1)

        candidate_mean, candidate_var = self._model.predict(tf.squeeze(x, -2))
        candidate_std = tf.sqrt(candidate_var)

        neg_candidate_mean = -tf.expand_dims(candidate_mean, 1)  # [..., 1, out_dim]
        candidate_std = tf.expand_dims(candidate_std, 1)  # [..., 1, out_dim]

        ehvi_cells_based = ehvi_based_on_partitioned_cell(neg_candidate_mean, candidate_std)

        return tf.reduce_sum(
            ehvi_cells_based,
            axis=-1,
            keepdims=True,
        )


<<<<<<< HEAD
=======
class BatchMonteCarloExpectedHypervolumeImprovement(SingleModelAcquisitionBuilder):
    """
    Builder for the batch expected hypervolume improvement acquisition function.
    The implementation of the acquisition function largely
    follows :cite:`daulton2020differentiable`
    """

    def __init__(self, sample_size: int, *, jitter: float = DEFAULTS.JITTER):
        """
        :param sample_size: The number of samples from model predicted distribution for
            each batch of points.
        :param jitter: The size of the jitter to use when stabilising the Cholesky decomposition of
            the covariance matrix.
        :raise ValueError (or InvalidArgumentError): If ``sample_size`` is not positive, or
            ``jitter`` is negative.
        """
        tf.debugging.assert_positive(sample_size)
        tf.debugging.assert_greater_equal(jitter, 0.0)

        super().__init__()

        self._sample_size = sample_size
        self._jitter = jitter

    def __repr__(self) -> str:
        """"""
        return (
            f"BatchMonteCarloExpectedHypervolumeImprovement({self._sample_size!r},"
            f" jitter={self._jitter!r})"
        )

    def prepare_acquisition_function(
        self, dataset: Dataset, model: ProbabilisticModel
    ) -> AcquisitionFunction:
        """
        :param dataset: The data from the observer. Must be populated.
        :param model: The model over the specified ``dataset``. Must have event shape [1].
        :return: The batch expected hypervolume improvement acquisition function.
        """

        tf.debugging.assert_positive(len(dataset), message="Dataset must be populated.")
        mean, _ = model.predict(dataset.query_points)

        _pf = Pareto(mean)
        _reference_pt = get_reference_point(_pf.front)
        # prepare the partitioned bounds of non-dominated region for calculating of the
        # hypervolume improvement in this area
        _partition_bounds = prepare_default_non_dominated_partition_bounds(_reference_pt, _pf.front)

        sampler = BatchReparametrizationSampler(self._sample_size, model)

        return batch_ehvi(sampler, self._jitter, _partition_bounds)


def batch_ehvi(
    sampler: BatchReparametrizationSampler,
    sampler_jitter: float,
    partition_bounds: tuple[TensorType, TensorType],
) -> AcquisitionFunction:

    """
    :param sampler: The posterior sampler, which given query points `at`, is able to sample
        the possible observations at 'at'.
    :param sampler_jitter: The size of the jitter to use in sampler when stabilising the Cholesky
        decomposition of the covariance matrix.
    :param partition_bounds: with shape ([N, D], [N, D]), partitioned non-dominated hypercell
        bounds for hypervolume improvement calculation
    :return: The batch expected hypervolume improvement acquisition
        function for objective minimisation.
    """

    def acquisition(at: TensorType) -> TensorType:
        _batch_size = at.shape[-2]  # B

        def gen_q_subset_indices(q: int) -> tf.RaggedTensor:
            # generate all subsets of [1, ..., q] as indices
            indices = list(range(q))
            return tf.ragged.constant([list(combinations(indices, i)) for i in range(1, q + 1)])

        samples = sampler.sample(at, jitter=sampler_jitter)  # [..., S, B, num_obj]

        q_subset_indices = gen_q_subset_indices(_batch_size)

        hv_contrib = tf.zeros(tf.shape(samples)[:-2], dtype=samples.dtype)
        lb_points, ub_points = partition_bounds

        def hv_contrib_on_samples(
            obj_samples: TensorType,
        ) -> TensorType:  # calculate samples overlapped area's hvi for obj_samples
            # [..., S, Cq_j, j, num_obj] -> [..., S, Cq_j, num_obj]
            overlap_vertices = tf.reduce_max(obj_samples, axis=-2)

            overlap_vertices = tf.maximum(  # compare overlap vertices and lower bound of each cell:
                tf.expand_dims(overlap_vertices, -3),  # expand a cell dimension
                lb_points[tf.newaxis, tf.newaxis, :, tf.newaxis, :],
            )  # [..., S, K, Cq_j, num_obj]

            lengths_j = tf.maximum(  # get hvi length per obj within each cell
                (ub_points[tf.newaxis, tf.newaxis, :, tf.newaxis, :] - overlap_vertices), 0.0
            )  # [..., S, K, Cq_j, num_obj]

            areas_j = tf.reduce_sum(  # sum over all subsets Cq_j -> [..., S, K]
                tf.reduce_prod(lengths_j, axis=-1), axis=-1  # calc hvi within each K
            )

            return tf.reduce_sum(areas_j, axis=-1)  # sum over cells -> [..., S]

        for j in tf.range(1, _batch_size + 1):  # Inclusion-Exclusion loop
            q_choose_j = tf.gather(q_subset_indices, j - 1).to_tensor()
            # gather all combinations having j points from q batch points (Cq_j)
            j_sub_samples = tf.gather(samples, q_choose_j, axis=-2)  # [..., S, Cq_j, j, num_obj]
            hv_contrib += tf.cast((-1) ** (j + 1), dtype=samples.dtype) * hv_contrib_on_samples(
                j_sub_samples
            )

        return tf.reduce_mean(hv_contrib, axis=-1, keepdims=True)  # average through MC

    return acquisition


>>>>>>> 4a29f6c5
class ExpectedConstrainedHypervolumeImprovement(ExpectedConstrainedImprovement):
    """
    Builder for the constrained expected hypervolume improvement acquisition function.
    This function essentially combines ExpectedConstrainedImprovement and
    ExpectedHypervolumeImprovement.
    """

    def __repr__(self) -> str:
        """"""
        return (
            f"ExpectedConstrainedHypervolumeImprovement({self._objective_tag!r}, "
            f"{self._constraint_builder!r},"
            f" {self._min_feasibility_probability!r})"
        )

    def _update_expected_improvement_fn(
        self, objective_model: ProbabilisticModel, feasible_mean: TensorType
    ) -> None:
        """
        Set or update the unconstrained expected improvement function.

        :param objective_model: The objective model.
        :param feasible_mean: The mean of the feasible query points.
        """
        _pf = Pareto(feasible_mean)
        _reference_pt = get_reference_point(_pf.front)
        # prepare the partitioned bounds of non-dominated region for calculating of the
        # hypervolume improvement in this area
        _partition_bounds = prepare_default_non_dominated_partition_bounds(
            _reference_pt,
            _pf.front,
        )

        if self._expected_improvement_fn is None:
            self._expected_improvement_fn = expected_hv_improvement(
                objective_model, _partition_bounds
            )
        else:
            tf.debugging.Assert(
                isinstance(self._expected_improvement_fn, expected_hv_improvement), []
            )
            self._expected_improvement_fn.update(_partition_bounds)  # type: ignore


class BatchMonteCarloExpectedImprovement(SingleModelAcquisitionBuilder):
    """
    Expected improvement for batches of points (or :math:`q`-EI), approximated using Monte Carlo
    estimation with the reparametrization trick. See :cite:`Ginsbourger2010` for details.

    Improvement is measured with respect to the minimum predictive mean at observed query points.
    This is calculated in :class:`BatchMonteCarloExpectedImprovement` by assuming observations
    at new points are independent from those at known query points. This is faster, but is an
    approximation for noisy observers.
    """

    def __init__(self, sample_size: int, *, jitter: float = DEFAULTS.JITTER):
        """
        :param sample_size: The number of samples for each batch of points.
        :param jitter: The size of the jitter to use when stabilising the Cholesky decomposition of
            the covariance matrix.
        :raise tf.errors.InvalidArgumentError: If ``sample_size`` is not positive, or ``jitter``
            is negative.
        """
        tf.debugging.assert_positive(sample_size)
        tf.debugging.assert_greater_equal(jitter, 0.0)

        super().__init__()

        self._sample_size = sample_size
        self._jitter = jitter

    def __repr__(self) -> str:
        """"""
        return f"BatchMonteCarloExpectedImprovement({self._sample_size!r}, jitter={self._jitter!r})"

    def prepare_acquisition_function(
        self, dataset: Dataset, model: ProbabilisticModel
    ) -> AcquisitionFunction:
        """
        :param dataset: The data from the observer. Must be populated.
        :param model: The model over the specified ``dataset``. Must have event shape [1].
        :return: The batch *expected improvement* acquisition function.
        :raise ValueError (or InvalidArgumentError): If ``dataset`` is not populated, or ``model``
            does not have an event shape of [1].
        """
        tf.debugging.assert_positive(len(dataset))

        mean, _ = model.predict(dataset.query_points)

        tf.debugging.assert_shapes(
            [(mean, ["_", 1])], message="Expected model with event shape [1]."
        )

        eta = tf.reduce_min(mean, axis=0)
        return batch_monte_carlo_expected_improvement(self._sample_size, model, eta, self._jitter)

    def update_acquisition_function(
        self, function: AcquisitionFunction, dataset: Dataset, model: ProbabilisticModel
    ) -> AcquisitionFunction:
        """
        :param function: The acquisition function to update.
        :param dataset: The data from the observer.
        :param model: The model over the specified ``dataset``.
        """
        tf.debugging.assert_positive(len(dataset))
        tf.debugging.Assert(isinstance(function, batch_monte_carlo_expected_improvement), [])
        mean, _ = model.predict(dataset.query_points)
        eta = tf.reduce_min(mean, axis=0)
        function.update(eta)  # type: ignore
        return function


class batch_monte_carlo_expected_improvement(AcquisitionFunctionClass):
    def __init__(self, sample_size: int, model: ProbabilisticModel, eta: TensorType, jitter: float):
        """

        :param sampler:  BatchReparametrizationSampler.
        :param eta: The "best" observation.
        :param jitter: The size of the jitter to use when stabilising the Cholesky decomposition of
            the covariance matrix.
        :return: The expected improvement function. This function will raise
            :exc:`ValueError` or :exc:`~tf.errors.InvalidArgumentError` if used with a batch size
            greater than one.
        """
        self._sample_size = sample_size
        self._sampler = BatchReparametrizationSampler(sample_size, model)
        self._eta = tf.Variable(eta)
        self._jitter = jitter

    def update(self, eta: TensorType) -> None:
        """Update the acquisition function with a new eta value."""
        self._eta.assign(eta)
        self._sampler._initialized.assign(False)

    @tf.function
    def __call__(self, x: TensorType) -> TensorType:
        samples = tf.squeeze(self._sampler.sample(x, jitter=self._jitter), axis=-1)  # [..., S, B]
        min_sample_per_batch = tf.reduce_min(samples, axis=-1)  # [..., S]
        batch_improvement = tf.maximum(self._eta - min_sample_per_batch, 0.0)  # [..., S]
        return tf.reduce_mean(batch_improvement, axis=-1, keepdims=True)  # [..., 1]


class GreedyAcquisitionFunctionBuilder(ABC):
    """
    A :class:`GreedyAcquisitionFunctionBuilder` builds an acquisition function
    suitable for greedily building batches for batch Bayesian
    Optimization. :class:`GreedyAcquisitionFunctionBuilder` differs
    from :class:`AcquisitionFunctionBuilder` by requiring that a set
    of pending points is passed to the builder. Note that this acquisition function
    is typically called `B` times each Bayesian optimization step, when building batches
    of size `B`.
    """

    @abstractmethod
    def prepare_acquisition_function(
        self,
        datasets: Mapping[str, Dataset],
        models: Mapping[str, ProbabilisticModel],
        pending_points: Optional[TensorType] = None,
    ) -> AcquisitionFunction:
        """
        Generate a new acquisition function. The first time this is called, ``pending_points``
        will be `None`. Subsequent calls will be via ``update_acquisition_funcion`` below,
        unless that has been overridden.

        :param datasets: The data from the observer.
        :param models: The models over each dataset in ``datasets``.
        :param pending_points: Points already chosen to be in the current batch (of shape [M,D]),
            where M is the number of pending points and D is the search space dimension.
        :return: An acquisition function.
        """

    def update_acquisition_function(
        self,
        function: AcquisitionFunction,
        datasets: Mapping[str, Dataset],
        models: Mapping[str, ProbabilisticModel],
        pending_points: Optional[TensorType] = None,
    ) -> AcquisitionFunction:
        """
        Update an acquisition function. By default this generates a new acquisition function each
        time. However, if the function is decorated with`@tf.function`, then you can override
        this method to update its variables instead and avoid retracing the acquisition function on
        every optimization loop.

        :param function: The acquisition function to update.
        :param datasets: The data from the observer.
        :param models: The models over each dataset in ``datasets``.
        :param pending_points: Points already chosen to be in the current batch (of shape [M,D]),
            where M is the number of pending points and D is the search space dimension.
        :return: The updated acquisition function.
        """
        return self.prepare_acquisition_function(datasets, models, pending_points=pending_points)


class SingleModelGreedyAcquisitionBuilder(ABC):
    """
    Convenience acquisition function builder for a greedy acquisition function (or component of a
    composite greedy acquisition function) that requires only one model, dataset pair.
    """

    def using(self, tag: str) -> GreedyAcquisitionFunctionBuilder:
        """
        :param tag: The tag for the model, dataset pair to use to build this acquisition function.
        :return: An acquisition function builder that selects the model and dataset specified by
            ``tag``, as defined in :meth:`prepare_acquisition_function`.
        """
        single_builder = self

        class _Anon(GreedyAcquisitionFunctionBuilder):
            def prepare_acquisition_function(
                self,
                datasets: Mapping[str, Dataset],
                models: Mapping[str, ProbabilisticModel],
                pending_points: Optional[TensorType] = None,
            ) -> AcquisitionFunction:
                return single_builder.prepare_acquisition_function(
                    datasets[tag], models[tag], pending_points=pending_points
                )

            def update_acquisition_function(
                self,
                function: AcquisitionFunction,
                datasets: Mapping[str, Dataset],
                models: Mapping[str, ProbabilisticModel],
                pending_points: Optional[TensorType] = None,
            ) -> AcquisitionFunction:
                return single_builder.update_acquisition_function(
                    function, datasets[tag], models[tag], pending_points=pending_points
                )

            def __repr__(self) -> str:
                return f"{single_builder!r} using tag {tag!r}"

        return _Anon()

    @abstractmethod
    def prepare_acquisition_function(
        self,
        dataset: Dataset,
        model: ProbabilisticModel,
        pending_points: Optional[TensorType] = None,
    ) -> AcquisitionFunction:
        """
        :param dataset: The data to use to build the acquisition function.
        :param model: The model over the specified ``dataset``.
        :param pending_points: Points already chosen to be in the current batch (of shape [M,D]),
            where M is the number of pending points and D is the search space dimension.
        :return: An acquisition function.
        """

    def update_acquisition_function(
        self,
        function: AcquisitionFunction,
        dataset: Dataset,
        model: ProbabilisticModel,
        pending_points: Optional[TensorType] = None,
    ) -> AcquisitionFunction:
        """
        :param function: The acquisition function to update.
        :param dataset: The data from the observer.
        :param model: The model over the specified ``dataset``.
        :param pending_points: Points already chosen to be in the current batch (of shape [M,D]),
            where M is the number of pending points and D is the search space dimension.
        :return: The updated acquisition function.
        """
        return self.prepare_acquisition_function(dataset, model, pending_points=pending_points)


class BatchMonteCarloExpectedHypervolumeImprovement(SingleModelGreedyAcquisitionBuilder):
    """
    Builder for the batch expected hypervolume improvement acquisition function.
    The implementation of the acquisition function largely
    follows :cite:`daulton2020differentiable`
    """

    def __init__(self, sample_size: int, *, jitter: float = DEFAULTS.JITTER):
        """
        :param sample_size: The number of samples from model predicted distribution for
            each batch of points.
        :param jitter: The size of the jitter to use when stabilising the Cholesky decomposition of
            the covariance matrix.
        :raise ValueError (or InvalidArgumentError): If ``sample_size`` is not positive, or
            ``jitter`` is negative.
        """
        tf.debugging.assert_positive(sample_size)
        tf.debugging.assert_greater_equal(jitter, 0.0)

        super().__init__()

        self._sample_size = sample_size
        self._jitter = jitter

    def __repr__(self) -> str:
        """"""
        return (
            f"BatchMonteCarloExpectedHypervolumeImprovement({self._sample_size!r},"
            f" jitter={self._jitter!r})"
        )

    def prepare_acquisition_function(
        self,
        dataset: Dataset,
        model: ProbabilisticModel,
        pending_points: Optional[TensorType] = None,
    ) -> AcquisitionFunction:
        """
        :param dataset: The data from the observer. Must be populated.
        :param model: The model over the specified ``dataset``. Must have event shape [1].
        :param pending_points: Points already chosen to be in the current batch (of shape [M,D]).
        :return: The batch expected hypervolume improvement acquisition function.
        """

        tf.debugging.assert_positive(len(dataset), message="Dataset must be populated.")
        mean, _ = model.predict(dataset.query_points)

        _pf = Pareto(mean)
        _reference_pt = get_reference_point(_pf.front)
        # prepare the partitioned bounds of non-dominated region for calculating of the
        # hypervolume improvement in this area
        _partition_bounds = prepare_default_non_dominated_partition_bounds(_pf.front, _reference_pt)

        sampler = BatchReparametrizationSampler(self._sample_size, model)

        return batch_ehvi(sampler, self._jitter, _partition_bounds, pending_points=pending_points)


def batch_ehvi(
    sampler: BatchReparametrizationSampler,
    sampler_jitter: float,
    partition_bounds: tuple[TensorType, TensorType],
    pending_points: Optional[TensorType] = None,
) -> AcquisitionFunction:

    """
    :param sampler: The posterior sampler, which given query points `at`, is able to sample
        the possible observations at 'at'.
    :param sampler_jitter: The size of the jitter to use in sampler when stabilising the Cholesky
        decomposition of the covariance matrix.
    :param partition_bounds: with shape ([N, D], [N, D]), partitioned non-dominated hypercell
        bounds for hypervolume improvement calculation.
    :param pending_points: Points already chosen to be in the current batch (of shape [M,D]).
    :return: The batch expected hypervolume improvement acquisition
        function for objective minimisation.
    """

    def acquisition(at: TensorType) -> TensorType:
        _batch_size = 1 if pending_points is None else pending_points.shape[0] + 1  # B

        def gen_q_subset_indices(q: int) -> tf.RaggedTensor:
            # generate all subsets of [1, ..., q] as indices
            indices = list(range(q))
            return tf.ragged.constant([list(combinations(indices, i)) for i in range(1, q + 1)])

        if pending_points is not None:
            aug_at = tf.concat(
                [at, tf.repeat(pending_points[tf.newaxis], tf.shape(at)[:-2], 0)], -2
            )
            samples = sampler.sample(aug_at, jitter=sampler_jitter)  # [..., S, B, num_obj]
        else:
            samples = sampler.sample(at, jitter=sampler_jitter)  # [..., S, B, num_obj]

        q_subset_indices = gen_q_subset_indices(_batch_size)

        hv_contrib = tf.zeros(tf.shape(samples)[:-2], dtype=samples.dtype)
        lb_points, ub_points = partition_bounds

        def hv_contrib_on_samples(
            obj_samples: TensorType,
        ) -> TensorType:  # calculate samples overlapped area's hvi for obj_samples
            # [..., S, Cq_j, j, num_obj] -> [..., S, Cq_j, num_obj]
            overlap_vertices = tf.reduce_max(obj_samples, axis=-2)

            overlap_vertices = tf.maximum(  # compare overlap vertices and lower bound of each cell:
                tf.expand_dims(overlap_vertices, -3),  # expand a cell dimension
                lb_points[tf.newaxis, tf.newaxis, :, tf.newaxis, :],
            )  # [..., S, K, Cq_j, num_obj]

            lengths_j = tf.maximum(  # get hvi length per obj within each cell
                (ub_points[tf.newaxis, tf.newaxis, :, tf.newaxis, :] - overlap_vertices), 0.0
            )  # [..., S, K, Cq_j, num_obj]

            areas_j = tf.reduce_sum(  # sum over all subsets Cq_j -> [..., S, K]
                tf.reduce_prod(lengths_j, axis=-1), axis=-1  # calc hvi within each K
            )

            return tf.reduce_sum(areas_j, axis=-1)  # sum over cells -> [..., S]

        for j in tf.range(1, _batch_size + 1):  # Inclusion-Exclusion loop
            q_choose_j = tf.gather(q_subset_indices, j - 1).to_tensor()
            # gather all combinations having j points from q batch points (Cq_j)
            j_sub_samples = tf.gather(samples, q_choose_j, axis=-2)  # [..., S, Cq_j, j, num_obj]
            hv_contrib += tf.cast((-1) ** (j + 1), dtype=samples.dtype) * hv_contrib_on_samples(
                j_sub_samples
            )

        return tf.reduce_mean(hv_contrib, axis=-1, keepdims=True)  # average through MC

    return acquisition


class LocalPenalizationAcquisitionFunction(SingleModelGreedyAcquisitionBuilder):
    r"""
    Builder of the acquisition function maker for greedily collecting batches by local
    penalization.  The resulting :const:`AcquisitionFunctionMaker` takes in a set of pending
    points and returns a base acquisition function penalized around those points.
    An estimate of the objective function's Lipschitz constant is used to control the size
    of penalization.

    Local penalization allows us to perform batch Bayesian optimization with a standard (non-batch)
    acquisition function. All that we require is that the acquisition function takes strictly
    positive values. By iteratively building a batch of points though sequentially maximizing
    this acquisition function but down-weighted around locations close to the already
    chosen (pending) points, local penalization provides diverse batches of candidate points.

    Local penalization is applied to the acquisition function multiplicatively. However, to
    improve numerical stability, we perform additive penalization in a log space.

    The Lipschitz constant and additional penalization parameters are estimated once
    when first preparing the acquisition function with no pending points. These estimates
    are reused for all subsequent function calls.
    """

    def __init__(
        self,
        search_space: SearchSpace,
        num_samples: int = 500,
        penalizer: Callable[
            [ProbabilisticModel, TensorType, TensorType, TensorType],
            Union[PenalizationFunction, UpdatablePenalizationFunction],
        ] = None,
        base_acquisition_function_builder: ExpectedImprovement
        | MinValueEntropySearch
        | None = None,
    ):
        """
        :param search_space: The global search space over which the optimisation is defined.
        :param num_samples: Size of the random sample over which the Lipschitz constant
            is estimated. We recommend scaling this with search space dimension.
        :param penalizer: The chosen penalization method (defaults to soft penalization). This
            should be a function that accepts a model, pending points, lipschitz constant and eta
            and returns a PenalizationFunction.
        :param base_acquisition_function_builder: Base acquisition function to be
            penalized (defaults to expected improvement). Local penalization only supports
            strictly positive acquisition functions.
        :raise tf.errors.InvalidArgumentError: If ``num_samples`` is not positive.
        """
        tf.debugging.assert_positive(num_samples)

        self._search_space = search_space
        self._num_samples = num_samples

        self._lipschitz_penalizer = soft_local_penalizer if penalizer is None else penalizer

        if base_acquisition_function_builder is None:
            self._base_builder: SingleModelAcquisitionBuilder = ExpectedImprovement()
        else:
            self._base_builder = base_acquisition_function_builder

        self._lipschitz_constant = None
        self._eta = None
        self._base_acquisition_function: Optional[AcquisitionFunction] = None
        self._penalization: Optional[PenalizationFunction | UpdatablePenalizationFunction] = None
        self._penalized_acquisition: Optional[AcquisitionFunction] = None

    def prepare_acquisition_function(
        self,
        dataset: Dataset,
        model: ProbabilisticModel,
        pending_points: Optional[TensorType] = None,
    ) -> AcquisitionFunction:
        """
        :param dataset: The data from the observer.
        :param model: The model over the specified ``dataset``.
        :param pending_points: The points we penalize with respect to.
        :return: The (log) expected improvement penalized with respect to the pending points.
        :raise tf.errors.InvalidArgumentError: If the first call does not have pending_points=None,
            or ``dataset`` is empty.
        """
        tf.debugging.assert_positive(len(dataset))
        tf.debugging.Assert(pending_points is None, [])

        # no penalization required if no pending_points.
        return self._update_base_acquisition_function(dataset, model)

    def update_acquisition_function(
        self,
        function: AcquisitionFunction,
        dataset: Dataset,
        model: ProbabilisticModel,
        pending_points: Optional[TensorType] = None,
    ) -> AcquisitionFunction:
        """
        :param function: The acquisition function to update.
        :param dataset: The data from the observer.
        :param model: The model over the specified ``dataset``.
        :param pending_points: Points already chosen to be in the current batch (of shape [M,D]),
            where M is the number of pending points and D is the search space dimension.
        :return: The updated acquisition function.
        """
        tf.debugging.assert_positive(len(dataset))
        tf.debugging.Assert(self._base_acquisition_function is not None, [])

        if pending_points is None:
            # update penalization params and base acquisition once per optimization step
            return self._update_base_acquisition_function(dataset, model)

        tf.debugging.assert_rank(pending_points, 2)

        if self._penalized_acquisition is not None and isinstance(
            self._penalization, UpdatablePenalizationFunction
        ):
            # if possible, just update the penalization function variables
            self._penalization.update(pending_points, self._lipschitz_constant, self._eta)
            return self._penalized_acquisition
        else:
            # otherwise construct a new penalized acquisition function
            self._penalization = self._lipschitz_penalizer(
                model, pending_points, self._lipschitz_constant, self._eta
            )

            @tf.function
            def penalized_acquisition(x: TensorType) -> TensorType:
                log_acq = tf.math.log(
                    cast(AcquisitionFunction, self._base_acquisition_function)(x)
                ) + tf.math.log(cast(PenalizationFunction, self._penalization)(x))
                return tf.math.exp(log_acq)

            self._penalized_acquisition = penalized_acquisition
            return penalized_acquisition

    @tf.function(experimental_relax_shapes=True)
    def _get_lipschitz_estimate(
        self, model: ProbabilisticModel, sampled_points: TensorType
    ) -> tuple[TensorType, TensorType]:
        with tf.GradientTape() as g:
            g.watch(sampled_points)
            mean, _ = model.predict(sampled_points)
        grads = g.gradient(mean, sampled_points)
        grads_norm = tf.norm(grads, axis=1)
        max_grads_norm = tf.reduce_max(grads_norm)
        eta = tf.reduce_min(mean, axis=0)
        return max_grads_norm, eta

    def _update_base_acquisition_function(
        self, dataset: Dataset, model: ProbabilisticModel
    ) -> AcquisitionFunction:
        samples = self._search_space.sample(num_samples=self._num_samples)
        samples = tf.concat([dataset.query_points, samples], 0)

        lipschitz_constant, eta = self._get_lipschitz_estimate(model, samples)
        if lipschitz_constant < 1e-5:  # threshold to improve numerical stability for 'flat' models
            lipschitz_constant = 10

        self._lipschitz_constant = lipschitz_constant
        self._eta = eta

        if self._base_acquisition_function is not None:
            self._base_acquisition_function = self._base_builder.update_acquisition_function(
                self._base_acquisition_function, dataset, model
            )
        elif isinstance(self._base_builder, ExpectedImprovement):  # reuse eta estimate
            self._base_acquisition_function = cast(
                AcquisitionFunction, expected_improvement(model, self._eta)
            )
        else:
            self._base_acquisition_function = self._base_builder.prepare_acquisition_function(
                dataset, model
            )
        return self._base_acquisition_function


PenalizationFunction = Callable[[TensorType], TensorType]
"""
An :const:`PenalizationFunction` maps a query point (of dimension `D`) to a single
value that described how heavily it should be penalized (a positive quantity).
As penalization is applied multiplicatively to acquisition functions, small
penalization outputs correspond to a stronger penalization effect. Thus, with
leading dimensions, an :const:`PenalizationFunction` takes input
shape `[..., 1, D]` and returns shape `[..., 1]`.
"""


class UpdatablePenalizationFunction(ABC):
    """An :class:`UpdatablePenalizationFunction` builds and updates a penalization function.
    Defining a penalization function that can be updated avoids having to retrace on every call."""

    @abstractmethod
    def __call__(self, x: TensorType) -> TensorType:
        """Call penalization function.."""

    @abstractmethod
    def update(
        self,
        pending_points: TensorType,
        lipschitz_constant: TensorType,
        eta: TensorType,
    ) -> None:
        """Update penalization function."""


class local_penalizer(UpdatablePenalizationFunction):
    def __init__(
        self,
        model: ProbabilisticModel,
        pending_points: TensorType,
        lipschitz_constant: TensorType,
        eta: TensorType,
    ):
        """Initialize the local penalizer.

        :param model: The model over the specified ``dataset``.
        :param pending_points: The points we penalize with respect to.
        :param lipschitz_constant: The estimated Lipschitz constant of the objective function.
        :param eta: The estimated global minima.
        :return: The local penalization function. This function will raise
            :exc:`ValueError` or :exc:`~tf.errors.InvalidArgumentError` if used with a batch size
            greater than one."""
        self._model = model

        mean_pending, variance_pending = model.predict(pending_points)
        self._pending_points = tf.Variable(pending_points, shape=[None, *pending_points.shape[1:]])
        self._radius = tf.Variable(
            tf.transpose((mean_pending - eta) / lipschitz_constant),
            shape=[1, None],
        )
        self._scale = tf.Variable(
            tf.transpose(tf.sqrt(variance_pending) / lipschitz_constant),
            shape=[1, None],
        )

    def update(
        self,
        pending_points: TensorType,
        lipschitz_constant: TensorType,
        eta: TensorType,
    ) -> None:
        """Update the local penalizer with new variable values."""
        mean_pending, variance_pending = self._model.predict(pending_points)
        self._pending_points.assign(pending_points)
        self._radius.assign(tf.transpose((mean_pending - eta) / lipschitz_constant))
        self._scale.assign(tf.transpose(tf.sqrt(variance_pending) / lipschitz_constant))


class soft_local_penalizer(local_penalizer):

    r"""
    Return the soft local penalization function used for single-objective greedy batch Bayesian
    optimization in :cite:`Gonzalez:2016`.

    Soft penalization returns the probability that a candidate point does not belong
    in the exclusion zones of the pending points. For model posterior mean :math:`\mu`, model
    posterior variance :math:`\sigma^2`, current "best" function value :math:`\eta`, and an
    estimated Lipschitz constant :math:`L`,the penalization from a set of pending point
    :math:`x'` on a candidate point :math:`x` is given by
    .. math:: \phi(x, x') = \frac{1}{2}\textrm{erfc}(-z)
    where :math:`z = \frac{1}{\sqrt{2\sigma^2(x')}}(L||x'-x|| + \eta - \mu(x'))`.

    The penalization from a set of pending points is just product of the individual
    penalizations. See :cite:`Gonzalez:2016` for a full derivation.

    :param model: The model over the specified ``dataset``.
    :param pending_points: The points we penalize with respect to.
    :param lipschitz_constant: The estimated Lipschitz constant of the objective function.
    :param eta: The estimated global minima.
    :return: The local penalization function. This function will raise
        :exc:`ValueError` or :exc:`~tf.errors.InvalidArgumentError` if used with a batch size
        greater than one.
    """

    @tf.function
    def __call__(self, x: TensorType) -> TensorType:
        tf.debugging.assert_shapes(
            [(x, [..., 1, None])],
            message="This penalization function cannot be calculated for batches of points.",
        )

        pairwise_distances = tf.norm(
            tf.expand_dims(x, 1) - tf.expand_dims(self._pending_points, 0), axis=-1
        )
        standardised_distances = (pairwise_distances - self._radius) / self._scale

        normal = tfp.distributions.Normal(tf.cast(0, x.dtype), tf.cast(1, x.dtype))
        penalization = normal.cdf(standardised_distances)
        return tf.reduce_prod(penalization, axis=-1)


class hard_local_penalizer(local_penalizer):
    r"""
    Return the hard local penalization function used for single-objective greedy batch Bayesian
    optimization in :cite:`Alvi:2019`.

    Hard penalization is a stronger penalizer than soft penalization and is sometimes more effective
    See :cite:`Alvi:2019` for details. Our implementation follows theirs, with the penalization from
    a set of pending points being the product of the individual penalizations.

    :param model: The model over the specified ``dataset``.
    :param pending_points: The points we penalize with respect to.
    :param lipschitz_constant: The estimated Lipschitz constant of the objective function.
    :param eta: The estimated global minima.
    :return: The local penalization function. This function will raise
        :exc:`ValueError` or :exc:`~tf.errors.InvalidArgumentError` if used with a batch size
        greater than one.
    """

    @tf.function
    def __call__(self, x: TensorType) -> TensorType:
        tf.debugging.assert_shapes(
            [(x, [..., 1, None])],
            message="This penalization function cannot be calculated for batches of points.",
        )

        pairwise_distances = tf.norm(
            tf.expand_dims(x, 1) - tf.expand_dims(self._pending_points, 0), axis=-1
        )

        p = -5  # following experiments of :cite:`Alvi:2019`.
        penalization = ((pairwise_distances / (self._radius + self._scale)) ** p + 1) ** (1 / p)
        return tf.reduce_prod(penalization, axis=-1)


class GIBBON(SingleModelGreedyAcquisitionBuilder):
    r"""
    The General-purpose Information-Based Bayesian Optimisation (GIBBON) acquisition function
    of :cite:`Moss:2021`. :class:`GIBBON` provides a computationally cheap approximation of the
    information gained about (i.e the change in entropy of) the objective function's minimum by
    evaluating a batch of candidate points. Batches are built in a greedy manner.

    This implementation follows :cite:`Moss:2021` but is modified for function
    minimisation (rather than maximisation). We sample the objective's minimum
    :math:`y^*` across a large set of sampled locations via either a Gumbel sampler, an exact
    Thompson sampler or an approximate random Fourier feature-based Thompson sampler, with the
    Gumbel sampler being the cheapest but least accurate. Default behavior is to use the
    exact Thompson sampler.
    """

    def __init__(
        self,
        search_space: SearchSpace,
        num_samples: int = 5,
        grid_size: int = 1000,
        use_thompson: bool = True,
        num_fourier_features: Optional[int] = None,
        rescaled_repulsion: bool = True,
    ):
        """
        :param search_space: The global search space over which the optimisation is defined.
        :param num_samples: Number of samples to draw from the distribution over the minimum of
            the objective function.
        :param grid_size: Size of the grid from which to sample the min-values. We recommend
            scaling this with search space dimension.
        :param use_thompson: If True then use Thompson sampling to sample the objective's
            minimum, else use Gumbel sampling.
        :param num_fourier_features: Number of Fourier features used for approximate Thompson
            sampling. If None, then do exact Thompson sampling.
        :param rescaled_repulsion: If True, then downweight GIBBON's repulsion term to improve
            batch optimization performance.
        :raise tf.errors.InvalidArgumentError: If

            - ``num_samples`` is not positive, or
            - ``grid_size`` is not positive, or
            - ``num_fourier_features`` is negative or zero, or
            - ``num_fourier_features`` is specified and ``use_thompson`` is `False`
        """
        tf.debugging.assert_positive(num_samples)
        tf.debugging.assert_positive(grid_size)

        if num_fourier_features is not None:
            tf.debugging.Assert(use_thompson, [])
            tf.debugging.assert_positive(num_fourier_features)

        self._search_space = search_space
        self._num_samples = num_samples
        self._grid_size = grid_size

        self._use_thompson = use_thompson
        self._num_fourier_features = num_fourier_features
        self._rescaled_repulsion = rescaled_repulsion

        self._min_value_samples: Optional[TensorType] = None
        self._quality_term: Optional[gibbon_quality_term] = None
        self._diversity_term: Optional[gibbon_repulsion_term] = None
        self._gibbon_acquisition: Optional[AcquisitionFunction] = None

    def prepare_acquisition_function(
        self,
        dataset: Dataset,
        model: ProbabilisticModel,
        pending_points: Optional[TensorType] = None,
    ) -> AcquisitionFunction:
        """
        :param dataset: The data from the observer.
        :param model: The model over the specified ``dataset``.
        :param pending_points: The points we penalize with respect to.
        :return: The GIBBON acquisition function modified for objective minimisation.
        :raise ValueError: if the first call does not have pending_points=None.
        :raise tf.errors.InvalidArgumentError: If ``dataset`` is empty.
        """
        tf.debugging.assert_positive(len(dataset))
        tf.debugging.Assert(pending_points is None, [])

        # no diversity term required if no pending_points.
        return self._update_quality_term(dataset, model)

    def update_acquisition_function(
        self,
        function: AcquisitionFunction,
        dataset: Dataset,
        model: ProbabilisticModel,
        pending_points: Optional[TensorType] = None,
    ) -> AcquisitionFunction:
        """
        :param function: The acquisition function to update.
        :param dataset: The data from the observer.
        :param model: The model over the specified ``dataset``.
        :param pending_points: Points already chosen to be in the current batch (of shape [M,D]),
            where M is the number of pending points and D is the search space dimension.
        :return: The updated acquisition function.
        """
        tf.debugging.assert_positive(len(dataset))
        tf.debugging.Assert(self._quality_term is not None, [])

        if pending_points is None:
            # update min value samples once per optimization step
            return self._update_quality_term(dataset, model)

        tf.debugging.assert_rank(pending_points, 2)

        if self._gibbon_acquisition is not None and isinstance(
            self._diversity_term, gibbon_repulsion_term
        ):
            # if possible, just update the repulsion term
            self._diversity_term.update(pending_points)
            return self._gibbon_acquisition
        else:
            # otherwise construct a new repulsion term and acquisition function
            self._diversity_term = gibbon_repulsion_term(
                model, pending_points, rescaled_repulsion=self._rescaled_repulsion
            )

            @tf.function
            def gibbon_acquisition(x: TensorType) -> TensorType:
                return cast(PenalizationFunction, self._diversity_term)(x) + cast(
                    AcquisitionFunction, self._quality_term
                )(x)

            self._gibbon_acquisition = gibbon_acquisition
            return gibbon_acquisition

    def _update_quality_term(
        self, dataset: Dataset, model: ProbabilisticModel
    ) -> AcquisitionFunction:
        tf.debugging.assert_positive(len(dataset))

        query_points = self._search_space.sample(num_samples=self._grid_size)
        tf.debugging.assert_same_float_dtype([dataset.query_points, query_points])
        query_points = tf.concat([dataset.query_points, query_points], 0)
        self._min_value_samples = _get_min_value_samples(
            model,
            dataset,
            sampled_points=query_points,
            num_samples=self._num_samples,
            use_thompson=self._use_thompson,
            num_fourier_features=self._num_fourier_features,
        )

        if self._quality_term is not None:  # if possible, just update the quality term
            self._quality_term.update(self._min_value_samples)
        else:  # otherwise build quality term
            self._quality_term = gibbon_quality_term(model, self._min_value_samples)
        return cast(AcquisitionFunction, self._quality_term)


class gibbon_quality_term(AcquisitionFunctionClass):
    def __init__(self, model: ProbabilisticModel, samples: TensorType):
        """
        GIBBON's quality term measures the amount of information that each individual
        batch element provides about the objective function's minimal value :math:`y^*` (ensuring
        that evaluations are targeted in promising areas of the space).

        :param model: The model of the objective function. GIBBON requires a model with
            a :method:covariance_between_points method and so GIBBON only
            supports :class:`GaussianProcessRegression` models.
        :param samples: Samples from the distribution over :math:`y^*`.
        :return: GIBBON's quality term. This function will raise :exc:`ValueError` or
            :exc:`~tf.errors.InvalidArgumentError` if used with a batch size greater than one.
        :raise ValueError or tf.errors.InvalidArgumentError: If ``samples`` does not have rank two,
            or is empty, or if ``model`` has no homoscedastic observation noise.
        :raise AttributeError: If ``model`` doesn't implement covariance_between_points method.
        """
        tf.debugging.assert_rank(samples, 2)
        tf.debugging.assert_positive(len(samples))

        try:
            model.get_observation_noise()
        except NotImplementedError:
            raise ValueError(
                """
                GIBBON only currently supports homoscedastic gpflow models
                with a likelihood.variance attribute.
                """
            )

        if not hasattr(model, "covariance_between_points"):
            raise AttributeError(
                """
                GIBBON only supports models with a covariance_between_points method.
                """
            )

        self._model = model
        self._samples = tf.Variable(samples)

    def update(self, samples: TensorType) -> None:
        """Update the acquisition function with new samples."""
        tf.debugging.assert_rank(samples, 2)
        tf.debugging.assert_positive(len(samples))
        self._samples.assign(samples)

    @tf.function
    def __call__(self, x: TensorType) -> TensorType:  # [N, D] -> [N, 1]
        tf.debugging.assert_shapes(
            [(x, [..., 1, None])],
            message="This acquisition function only supports batch sizes of one.",
        )

        fmean, fvar = self._model.predict(tf.squeeze(x, -2))
        noise_variance = self._model.get_observation_noise()
        yvar = fvar + tf.cast(noise_variance, fmean.dtype)  # predictive variance of observations

        rho_squared = fvar / yvar  # squared correlation between observations and latent function
        fsd = tf.clip_by_value(
            tf.math.sqrt(fvar), CLAMP_LB, fmean.dtype.max
        )  # clip below to improve numerical stability
        gamma = (tf.squeeze(self._samples) - fmean) / fsd

        normal = tfp.distributions.Normal(tf.cast(0, fmean.dtype), tf.cast(1, fmean.dtype))
        log_minus_cdf = normal.log_cdf(-gamma)
        ratio = tf.math.exp(normal.log_prob(gamma) - log_minus_cdf)
        inner_log = 1 + rho_squared * ratio * (gamma - ratio)

        return -0.5 * tf.math.reduce_mean(tf.math.log(inner_log), axis=1, keepdims=True)  # [N, 1]


class gibbon_repulsion_term(UpdatablePenalizationFunction):
    def __init__(
        self,
        model: ProbabilisticModel,
        pending_points: TensorType,
        rescaled_repulsion: bool = True,
    ):
        r"""
        GIBBON's repulsion term encourages diversity within the batch
        (achieving high values for points with low predictive correlation).

        The repulsion term :math:`r=\log |C|` is given by the log determinant of the predictive
        correlation matrix :math:`C` between the `m` pending points and the current candidate.
        The predictive covariance :math:`V` can be expressed as :math:V = [[v, A], [A, B]]` for a
        tensor :math:`B` with shape [`m`,`m`] and so we can efficiently calculate :math:`|V|` using
        the formula for the determinant of block matrices, i.e
        :math:`|V| = (v - A^T * B^{-1} * A) * |B|`.
        Note that when using GIBBON for purely sequential optimization, the repulsion term is
        not required.

        As GIBBON's batches are built in a greedy manner, i.e sequentially adding points to build a
        set of `m` pending points, we need only ever calculate the entropy reduction provided by
        adding the current candidate point to the current pending points, not the full information
        gain provided by evaluating all the pending points. This allows for a modest computational
        saving.

        When performing batch BO, GIBBON's approximation can sometimes become
        less accurate as its repulsion term dominates. Therefore, we follow the
        arguments of :cite:`Moss:2021` and divide GIBBON's repulsion term by :math:`B^{2}`. This
        behavior can be deactivated by setting `rescaled_repulsion` to False.

        :param model: The model of the objective function. GIBBON requires a model with
            a :method:covariance_between_points method and so GIBBON only
            supports :class:`GaussianProcessRegression` models.
        :param pending_points: The points already chosen in the current batch.
        :param rescaled_repulsion: If True, then downweight GIBBON's repulsion term to improve
            batch optimization performance.
        :return: GIBBON's repulsion term. This function will raise :exc:`ValueError` or
            :exc:`~tf.errors.InvalidArgumentError` if used with a batch size greater than one.
        :raise ValueError or tf.errors.InvalidArgumentError: If ``pending_points`` does not have
            rank two, or is empty, or if ``model`` has no homoscedastic observation noise.
        :raise AttributeError: If ``model`` doesn't implement covariance_between_points method.
        """
        tf.debugging.assert_rank(pending_points, 2)
        tf.debugging.assert_positive(len(pending_points))

        try:
            model.get_observation_noise()
        except NotImplementedError:
            raise ValueError(
                """
                GIBBON only currently supports homoscedastic gpflow models
                with a likelihood.variance attribute.
                """
            )

        if not hasattr(model, "covariance_between_points"):
            raise AttributeError(
                """
                GIBBON only supports models with a covariance_between_points method.
                """
            )

        self._model = model
        self._pending_points = tf.Variable(pending_points, shape=[None, *pending_points.shape[1:]])
        self._rescaled_repulsion = rescaled_repulsion

    def update(
        self,
        pending_points: TensorType,
        lipschitz_constant: TensorType = None,
        eta: TensorType = None,
    ) -> None:
        """Update the repulsion term with new variable values."""
        self._pending_points.assign(pending_points)

    @tf.function
    def __call__(self, x: TensorType) -> TensorType:
        tf.debugging.assert_shapes(
            [(x, [..., 1, None])],
            message="This penalization function cannot be calculated for batches of points.",
        )

        fmean, fvar = self._model.predict(tf.squeeze(x, -2))
        noise_variance = self._model.get_observation_noise()
        yvar = fvar + noise_variance  # need predictive variance of observations

        _, B = self._model.predict_joint(self._pending_points)  # [1, m, m]
        L = tf.linalg.cholesky(
            B + noise_variance * tf.eye(len(self._pending_points), dtype=B.dtype)
        )  # need predictive variance of observations
        A = tf.expand_dims(
            self._model.covariance_between_points(  # type: ignore
                tf.squeeze(x, -2), self._pending_points
            ),
            -1,
        )  # [N, m, 1]
        L_inv_A = tf.linalg.triangular_solve(L, A)
        V_det = yvar - tf.squeeze(
            tf.matmul(L_inv_A, L_inv_A, transpose_a=True), -1
        )  # equation for determinant of block matrices
        repulsion = 0.5 * (tf.math.log(V_det) - tf.math.log(yvar))

        if self._rescaled_repulsion:
            batch_size = tf.cast(tf.shape(self._pending_points)[0], dtype=fmean.dtype)
            repulsion_weight = (1 / batch_size) ** (2)
        else:
            repulsion_weight = 1.0

        return repulsion_weight * repulsion


def _get_min_value_samples(
    model: ProbabilisticModel,
    dataset: Dataset,
    sampled_points: TensorType,
    num_samples: int,
    use_thompson: bool,
    num_fourier_features: Optional[int] = None,
) -> TensorType:

    if not use_thompson:  # use Gumbel sampler
        sampler: ThompsonSampler = GumbelSampler(num_samples, model)
    elif num_fourier_features is not None:  # use approximate Thompson sampler
        sampler = RandomFourierFeatureThompsonSampler(
            num_samples,
            model,
            dataset,
            sample_min_value=True,
            num_features=num_fourier_features,
        )
    else:  # use exact Thompson sampler
        sampler = ExactThompsonSampler(num_samples, model, sample_min_value=True)

    return sampler.sample(sampled_points)<|MERGE_RESOLUTION|>--- conflicted
+++ resolved
@@ -979,129 +979,6 @@
         )
 
 
-<<<<<<< HEAD
-=======
-class BatchMonteCarloExpectedHypervolumeImprovement(SingleModelAcquisitionBuilder):
-    """
-    Builder for the batch expected hypervolume improvement acquisition function.
-    The implementation of the acquisition function largely
-    follows :cite:`daulton2020differentiable`
-    """
-
-    def __init__(self, sample_size: int, *, jitter: float = DEFAULTS.JITTER):
-        """
-        :param sample_size: The number of samples from model predicted distribution for
-            each batch of points.
-        :param jitter: The size of the jitter to use when stabilising the Cholesky decomposition of
-            the covariance matrix.
-        :raise ValueError (or InvalidArgumentError): If ``sample_size`` is not positive, or
-            ``jitter`` is negative.
-        """
-        tf.debugging.assert_positive(sample_size)
-        tf.debugging.assert_greater_equal(jitter, 0.0)
-
-        super().__init__()
-
-        self._sample_size = sample_size
-        self._jitter = jitter
-
-    def __repr__(self) -> str:
-        """"""
-        return (
-            f"BatchMonteCarloExpectedHypervolumeImprovement({self._sample_size!r},"
-            f" jitter={self._jitter!r})"
-        )
-
-    def prepare_acquisition_function(
-        self, dataset: Dataset, model: ProbabilisticModel
-    ) -> AcquisitionFunction:
-        """
-        :param dataset: The data from the observer. Must be populated.
-        :param model: The model over the specified ``dataset``. Must have event shape [1].
-        :return: The batch expected hypervolume improvement acquisition function.
-        """
-
-        tf.debugging.assert_positive(len(dataset), message="Dataset must be populated.")
-        mean, _ = model.predict(dataset.query_points)
-
-        _pf = Pareto(mean)
-        _reference_pt = get_reference_point(_pf.front)
-        # prepare the partitioned bounds of non-dominated region for calculating of the
-        # hypervolume improvement in this area
-        _partition_bounds = prepare_default_non_dominated_partition_bounds(_reference_pt, _pf.front)
-
-        sampler = BatchReparametrizationSampler(self._sample_size, model)
-
-        return batch_ehvi(sampler, self._jitter, _partition_bounds)
-
-
-def batch_ehvi(
-    sampler: BatchReparametrizationSampler,
-    sampler_jitter: float,
-    partition_bounds: tuple[TensorType, TensorType],
-) -> AcquisitionFunction:
-
-    """
-    :param sampler: The posterior sampler, which given query points `at`, is able to sample
-        the possible observations at 'at'.
-    :param sampler_jitter: The size of the jitter to use in sampler when stabilising the Cholesky
-        decomposition of the covariance matrix.
-    :param partition_bounds: with shape ([N, D], [N, D]), partitioned non-dominated hypercell
-        bounds for hypervolume improvement calculation
-    :return: The batch expected hypervolume improvement acquisition
-        function for objective minimisation.
-    """
-
-    def acquisition(at: TensorType) -> TensorType:
-        _batch_size = at.shape[-2]  # B
-
-        def gen_q_subset_indices(q: int) -> tf.RaggedTensor:
-            # generate all subsets of [1, ..., q] as indices
-            indices = list(range(q))
-            return tf.ragged.constant([list(combinations(indices, i)) for i in range(1, q + 1)])
-
-        samples = sampler.sample(at, jitter=sampler_jitter)  # [..., S, B, num_obj]
-
-        q_subset_indices = gen_q_subset_indices(_batch_size)
-
-        hv_contrib = tf.zeros(tf.shape(samples)[:-2], dtype=samples.dtype)
-        lb_points, ub_points = partition_bounds
-
-        def hv_contrib_on_samples(
-            obj_samples: TensorType,
-        ) -> TensorType:  # calculate samples overlapped area's hvi for obj_samples
-            # [..., S, Cq_j, j, num_obj] -> [..., S, Cq_j, num_obj]
-            overlap_vertices = tf.reduce_max(obj_samples, axis=-2)
-
-            overlap_vertices = tf.maximum(  # compare overlap vertices and lower bound of each cell:
-                tf.expand_dims(overlap_vertices, -3),  # expand a cell dimension
-                lb_points[tf.newaxis, tf.newaxis, :, tf.newaxis, :],
-            )  # [..., S, K, Cq_j, num_obj]
-
-            lengths_j = tf.maximum(  # get hvi length per obj within each cell
-                (ub_points[tf.newaxis, tf.newaxis, :, tf.newaxis, :] - overlap_vertices), 0.0
-            )  # [..., S, K, Cq_j, num_obj]
-
-            areas_j = tf.reduce_sum(  # sum over all subsets Cq_j -> [..., S, K]
-                tf.reduce_prod(lengths_j, axis=-1), axis=-1  # calc hvi within each K
-            )
-
-            return tf.reduce_sum(areas_j, axis=-1)  # sum over cells -> [..., S]
-
-        for j in tf.range(1, _batch_size + 1):  # Inclusion-Exclusion loop
-            q_choose_j = tf.gather(q_subset_indices, j - 1).to_tensor()
-            # gather all combinations having j points from q batch points (Cq_j)
-            j_sub_samples = tf.gather(samples, q_choose_j, axis=-2)  # [..., S, Cq_j, j, num_obj]
-            hv_contrib += tf.cast((-1) ** (j + 1), dtype=samples.dtype) * hv_contrib_on_samples(
-                j_sub_samples
-            )
-
-        return tf.reduce_mean(hv_contrib, axis=-1, keepdims=True)  # average through MC
-
-    return acquisition
-
-
->>>>>>> 4a29f6c5
 class ExpectedConstrainedHypervolumeImprovement(ExpectedConstrainedImprovement):
     """
     Builder for the constrained expected hypervolume improvement acquisition function.
@@ -1422,7 +1299,7 @@
         _reference_pt = get_reference_point(_pf.front)
         # prepare the partitioned bounds of non-dominated region for calculating of the
         # hypervolume improvement in this area
-        _partition_bounds = prepare_default_non_dominated_partition_bounds(_pf.front, _reference_pt)
+        _partition_bounds = prepare_default_non_dominated_partition_bounds(_reference_pt, _pf.front)
 
         sampler = BatchReparametrizationSampler(self._sample_size, model)
 
