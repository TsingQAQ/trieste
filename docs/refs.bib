@article{Jones:1998,
    title={Efficient global optimization of expensive black-box functions},
    author={Jones, Donald R and Schonlau, Matthias and Welch, William J},
    journal={Journal of Global optimization},
    volume={13},
    number={4},
    pages={455--492},
    year={1998},
    publisher={Springer}
}

@inproceedings{Srinivas:2010,
    author = "Srinivas, Niranjan and Krause, Andreas and Seeger, Matthias and Kakade, Sham M.",
    booktitle = "{Proceedings of the 27th International Conference on Machine Learning (ICML-10)}",
    editor = "F{\"u}rnkranz, Johannes and Joachims, Thorsten",
    pages = "1015--1022",
    publisher = "Omnipress",
    title = "{Gaussian Process Optimization in the Bandit Setting: No Regret and Experimental Design}",
    year = "2010"
}

@inproceedings{gardner14,
    title={Bayesian Optimization with Inequality Constraints},
    author={Jacob Gardner and Matt Kusner and Zhixiang and Kilian Weinberger and John Cunningham},
    booktitle={Proceedings of the 31st International Conference on Machine Learning},
    year={2014},
    volume={32},
    number={2},
    series={Proceedings of Machine Learning Research},
    month={22--24 Jun},
    publisher={PMLR},
    url={http://proceedings.mlr.press/v32/gardner14.html},
}

@article{schonlau1998global,
    title={Global versus local search in constrained optimization of computer models},
    author={Schonlau, Matthias and Welch, William J and Jones, Donald R},
    journal={Lecture Notes-Monograph Series},
    pages={11--25},
    year={1998},
    publisher={JSTOR}
}

@Inbook{Ginsbourger2010,
    author="Ginsbourger, David and Le Riche, Rodolphe and Carraro, Laurent",
    editor="Tenne, Yoel and Goh, Chi-Keong",
    title="Kriging Is Well-Suited to Parallelize Optimization",
    bookTitle="Computational Intelligence in Expensive Optimization Problems",
    year="2010",
    publisher="Springer Berlin Heidelberg",
    address="Berlin, Heidelberg",
    pages="131--162",
    isbn="978-3-642-10701-6",
    doi="10.1007/978-3-642-10701-6_6",
    url="https://doi.org/10.1007/978-3-642-10701-6_6"
}

@article{Picheny2013,
    author = {Picheny, Victor and Wagner, Tobias and Ginsbourger, David},
    year = {2013},
    month = {09},
    pages = {},
    title = {A benchmark of kriging-based infill criteria for noisy optimization},
    volume = {48},
    journal = {Structural and Multidisciplinary Optimization},
    doi = {10.1007/s00158-013-0919-4}
}

@article{wang2017max,
    title={Max-value entropy search for efficient Bayesian optimization},
    author={Wang, Zi and Jegelka, Stefanie},
    journal={arXiv preprint arXiv:1703.01968},
    year={2017}
}

@article{daulton2020differentiable,
    title={Differentiable Expected Hypervolume Improvement for Parallel Multi-Objective Bayesian Optimization},
    author={Daulton, Samuel and Balandat, Maximilian and Bakshy, Eytan},
    journal={arXiv preprint arXiv:2006.05078},
    year={2020}
}

@inproceedings{van1999multiobjective,
    title={Multiobjective evolutionary algorithm test suites},
    author={Van Veldhuizen, David A and Lamont, Gary B},
    booktitle={Proceedings of the 1999 ACM symposium on Applied computing},
    pages={351--357},
    year={1999}
}

@inproceedings{deb2002scalable,
    title={Scalable multi-objective optimization test problems},
    author={Deb, Kalyanmoy and Thiele, Lothar and Laumanns, Marco and Zitzler, Eckart},
    booktitle={Proceedings of the 2002 Congress on Evolutionary Computation. CEC'02 (Cat. No. 02TH8600)},
    volume={1},
    pages={825--830},
    year={2002},
    organization={IEEE}
}

@article{Couckuyt2012,
    author = {Couckuyt, Ivo and Deschrijver, Dirk and Dhaene, Tom},
    doi = {10.1109/CEC.2012.6256586},
    isbn = {9781467315098},
    journal = {2012 IEEE Congress on Evolutionary Computation, CEC 2012},
    keywords = {Kriging,expected improvement,multiobjective optimization,probability of improvement},
    mendeley-groups = {Cheap Expensive BO},
    pages = {10--15},
    title = {Towards efficient multiobjective optimization: Multiobjective statistical criterions},
    year = {2012}
}

@article{fonseca1995multiobjective,
    title={Multiobjective genetic algorithms made easy: selection sharing and mating restriction},
    author={Fonseca, Carlos M and Fleming, Peter J},
    year={1995},
    publisher={IET}
}

@article{yang2019efficient,
    title={Efficient computation of expected hypervolume improvement using box decomposition algorithms},
    author={Yang, Kaifeng and Emmerich, Michael and Deutz, Andr{\'e} and B{\"a}ck, Thomas},
    journal={Journal of Global Optimization},
    volume={75},
    number={1},
    pages={3--34},
    year={2019},
    publisher={Springer}
}

@inproceedings{Gonzalez:2016,
    title={Batch Bayesian optimization via local penalization},
    author={Gonz{\'a}lez, Javier and Dai, Zhenwen and Hennig, Philipp and Lawrence, Neil},
    booktitle={Artificial intelligence and statistics},
    year={2016}
}

@article{gramacy2012cases,
    title={Cases for the nugget in modeling computer experiments},
    author={Gramacy, Robert B and Lee, Herbert KH},
    journal={Statistics and Computing},
    volume={22},
    number={3},
    pages={713--722},
    year={2012},
    publisher={Springer}
}

@inproceedings{Alvi:2019,
    title={Asynchronous Batch Bayesian Optimisation with Improved Local Penalisation},
    author={Alvi, Ahsan and Ru, Binxin and Calliess, Jan-Peter and Roberts, Stephen and Osborne, Michael A},
    booktitle={International Conference on Machine Learning},
    year={2019},
}

@article{Huang:2006,
    title={Global optimization of stochastic black-box systems via sequential kriging meta-models},
    author={Huang, Deng and Allen, Theodore T and Notz, William I and Zeng, Ning},
    journal={Journal of global optimization},
    year={2006},
}

@article{hernandez2014predictive,
    title={Predictive entropy search for efficient global optimization of black-box functions},
    author={Hern{\'a}ndez-Lobato, JM and Hoffman, MW and Ghahramani, Z},
    journal={Advances in Neural Information Processing Systems},
    year={2014}
}

@article{opper2009variational,
    title={The variational Gaussian approximation revisited},
    author={Opper, Manfred and Archambeau, C{\'e}dric},
    journal={Neural computation},
    year={2009},
}

@article{salimbeni2018natural,
    title={Natural gradients in practice: Non-conjugate variational inference in Gaussian process models},
    author={Salimbeni, Hugh and Eleftheriadis, Stefanos and Hensman, James},
    journal={International Conference on Artificial Intelligence and Statistics},
    year={2018},
}

@article{MacKay1992,
    title = {Information-Based Objective Functions for Active Data Selection},
    author = {MacKay, David J. C.},
    journal = {Neural Computation},
    number = {4},
    pages = {590--604},
    volume = {4},
    year = {1992}
}

@INPROCEEDINGS{dutordoir2017deep,
    author={Dutordoir, Vincent and Knudde, Nicolas and van der Herten, Joachim and Couckuyt, Ivo and Dhaene, Tom},
    booktitle={2017 Winter Simulation Conference (WSC)},
    title={Deep {G}aussian Process metamodeling of sequentially sampled non-stationary response surfaces},
    year={2017},
    volume={},
    number={},
    pages={1728-1739},
    doi={10.1109/WSC.2017.8247911}
}

@article{hebbal2019bayesian,
    title={Bayesian optimization using deep {G}aussian processes},
    author={Hebbal, Ali and Brevault, Loic and Balesdent, Mathieu and Talbi, El-Ghazali and Melab, Nouredine},
    journal={arXiv preprint arXiv:1905.03350},
    year={2019}
}

@misc{ssurjano2021, 
    author = {Surjanovic, S. and Bingham, D.}, 
    title = {Virtual Library of Simulation Experiments: Test Functions and Datasets}, 
    howpublished = {Retrieved October 15, 2021, from \url{http://www.sfu.ca/~ssurjano}} 
}

@InProceedings{kandasamy18a,
    title = {Parallelised Bayesian Optimisation via Thompson Sampling},
    author = {Kandasamy, Kirthevasan and Krishnamurthy, Akshay and Schneider, Jeff and Poczos, Barnabas},
    booktitle = {Proceedings of the Twenty-First International Conference on Artificial Intelligence and Statistics},
    pages = {133--142},
    year = {2018},
    editor = {Storkey, Amos and Perez-Cruz, Fernando},
    volume = {84},
    series = {Proceedings of Machine Learning Research},
    publisher = {PMLR},
    url = {https://proceedings.mlr.press/v84/kandasamy18a.html}
}

@article{ranjan2008sequential,
    title={Sequential experiment design for contour estimation from complex computer codes},
    author={Ranjan, Pritam and Bingham, Derek and Michailidis, George},
    journal={Technometrics},
    volume={50},
    number={4},
    pages={527--541},
    year={2008},
    publisher={Taylor \& Francis}
}

@article{bichon2008efficient,
    title={Efficient global reliability analysis for nonlinear implicit performance functions},
    author={Bichon, Barron J and Eldred, Michael S and Swiler, Laura Painton and Mahadevan, Sandaran and McFarland, John M},
    journal={AIAA journal},
    volume={46},
    number={10},
    pages={2459--2468},
    year={2008}
}

@article{bect2012sequential,
    title={Sequential design of computer experiments for the estimation of a probability of failure},
    author={Bect, Julien and Ginsbourger, David and Li, Ling and Picheny, Victor and Vazquez, Emmanuel},
    journal={Statistics and Computing},
    volume={22},
    number={3},
    pages={773--793},
    year={2012},
    publisher={Springer}
}

@article{Picheny2010,
    title={Adaptive Designs of Experiments for Accurate Approximation of Target Regions},
    author={Picheny, Victor and Ginsbourger, David and Roustant, Olivier and Haftka, Raphael T and Kim, Nam-Ho},
    journal={Journal of Mechanical Design},
    volume={132},
    number={7},
    year={2010},
    publisher={American Society of Mechanical Engineers ASME}
}

@incollection{chevalier2014corrected,
    title={Corrected kriging update formulae for batch-sequential data assimilation},
    author={Chevalier, Cl{\'e}ment and Ginsbourger, David and Emery, Xavier},
    booktitle={Mathematics of Planet Earth},
    pages={119--122},
    year={2014},
    publisher={Springer}
}

@incollection{ginsbourger2010kriging,
    title={Kriging is well-suited to parallelize optimization},
    author={Ginsbourger, David and Le Riche, Rodolphe and Carraro, Laurent},
    booktitle={Computational intelligence in expensive optimization problems},
    pages={131--162},
    year={2010},
    publisher={Springer}
}

@article{Moss:2021,
    title={GIBBON: General-purpose Information-Based Bayesian OptimisatioN},
    author={Moss, Henry B and Leslie, David S and Gonzalez, Javier and Rayson, Paul},
    journal={Journal of Machine Learning Research},
    pages={1--49},
    volume={22},
    year={2021}
}

@article{wilson2018maximizing,
    title={Maximizing acquisition functions for Bayesian optimization},
    author={Wilson, James and Hutter, Frank and Deisenroth, Marc},
    journal={Advances in Neural Information Processing Systems},
    year={2018}
}

@inproceedings{eriksson2019scalable,
    title = {Scalable Global Optimization via Local {Bayesian} Optimization},
    author = {Eriksson, David and Pearce, Michael and Gardner, Jacob and Turner, Ryan D and Poloczek, Matthias},
    booktitle = {Advances in Neural Information Processing Systems},
    pages = {5496--5507},
    year = {2019},
    url = {http://papers.nips.cc/paper/8788-scalable-global-optimization-via-local-bayesian-optimization.pdf},
}

@article{Moss2020BOSHBO,
    title={BOSH: Bayesian Optimization by Sampling Hierarchically},
    author={Henry B. Moss and David S. Leslie and Paul Rayson},
    journal={ArXiv},
    year={2020},
    volume={abs/2007.00939}
}

@article{torossian2020bayesian,
    title={Bayesian quantile and expectile optimisation},
    author={Torossian, L{\'e}onard and Picheny, Victor and Durrande, Nicolas},
    journal={arXiv preprint arXiv:2001.04833},
    year={2020}
}

@article{osband2021epistemic,
    title={Epistemic neural networks},
    author={Osband, Ian and Wen, Zheng and Asghari, Mohammad and Ibrahimi, Morteza and Lu, Xiyuan and Van Roy, Benjamin},
    journal={arXiv preprint arXiv:2107.08924},
    year={2021}
}

@article{amini2019deep,
    title={Deep evidential regression},
    author={Amini, Alexander and Schwarting, Wilko and Soleimany, Ava and Rus, Daniela},
    journal={arXiv preprint arXiv:1910.02600},
    year={2019}
}

@inproceedings{hernandez2015probabilistic,
    title={Probabilistic backpropagation for scalable learning of bayesian neural networks},
    author={Hern{\'a}ndez-Lobato, Jos{\'e} Miguel and Adams, Ryan},
    booktitle={International Conference on Machine Learning},
    pages={1861--1869},
    year={2015},
    organization={PMLR}
}

@article{lakshminarayanan2016simple,
    title={Simple and scalable predictive uncertainty estimation using deep ensembles},
    author={Lakshminarayanan, Balaji and Pritzel, Alexander and Blundell, Charles},
    journal={arXiv preprint arXiv:1612.01474},
    year={2016}
}

@inproceedings{gal2016dropout,
    title={Dropout as a bayesian approximation: Representing model uncertainty in deep learning},
    author={Gal, Yarin and Ghahramani, Zoubin},
    booktitle={International Conference on Machine Learning},
    pages={1050--1059},
    year={2016},
    organization={PMLR}
}

@inproceedings{blundell2015weight,
    title={Weight uncertainty in neural network},
    author={Blundell, Charles and Cornebise, Julien and Kavukcuoglu, Koray and Wierstra, Daan},
    booktitle={International Conference on Machine Learning},
    pages={1613--1622},
    year={2015},
    organization={PMLR}
}

@article{kadra2021well,
    title={Well-tuned Simple Nets Excel on Tabular Datasets},
    author={Kadra, Arlind and Lindauer, Marius and Hutter, Frank and Grabocka, Josif},
    journal={Advances in Neural Information Processing Systems},
    volume={34},
    year={2021}
}

@inproceedings{hernandez2017parallel,
  title={Parallel and distributed Thompson sampling for large-scale accelerated exploration of chemical space},
  author={Hern{\'a}ndez-Lobato, Jos{\'e} Miguel and Requeima, James and Pyzer-Knapp, Edward O and Aspuru-Guzik, Al{\'a}n},
  booktitle={International conference on machine learning},
  year={2017}
}

@inproceedings{wilson2020efficiently,
  title={Efficiently sampling functions from Gaussian process posteriors},
  author={Wilson, James and Borovitskiy, Viacheslav and Terenin, Alexander and Mostowsky, Peter and Deisenroth, Marc},
  booktitle={International Conference on Machine Learning},
  year={2020}
}

@inproceedings{titsias2009variational,
  title={Variational learning of inducing variables in sparse Gaussian processes},
  author={Titsias, Michalis},
  booktitle={Artificial intelligence and statistics},
  year={2009},
}

<<<<<<< HEAD
@article{salimbeni2018natural,
  title={Natural gradients in practice: Non-conjugate variational inference in Gaussian process models},
  author={Salimbeni, Hugh and Eleftheriadis, Stefanos and Hensman, James},
  journal={International Conference on Artificial Intelligence and Statistics},
  year={2018},
}

@article{lacour2017box,
  title={A box decomposition algorithm to compute the hypervolume indicator},
  author={Lacour, Renaud and Klamroth, Kathrin and Fonseca, Carlos M},
  journal={Computers \& Operations Research},
  volume={79},
  pages={347--360},
  year={2017},
  publisher={Elsevier}
=======
@misc{houlsby2011bayesian,
    title={Bayesian Active Learning for Classification and Preference Learning}, 
    author={Neil Houlsby and Ferenc Huszár and Zoubin Ghahramani and Máté Lengyel},
    year={2011},
    eprint={1112.5745},
    archivePrefix={arXiv},
    primaryClass={stat.ML}
}

@article{Nickisch08a,
    author = {Hannes Nickisch and Carl Edward Rasmussen},
    title = {Approximations for Binary Gaussian Process Classification},
    journal = {Journal of Machine Learning Research},
    year = {2008},
    volume = {9},
    number = {67},
    pages = {2035-2078},
    url = {http://jmlr.org/papers/v9/nickisch08a.html}
}

@article{vakili2021scalable,
  title={Scalable Thompson sampling using sparse Gaussian process models},
  author={Vakili, Sattar and Moss, Henry and Artemev, Artem and Dutordoir, Vincent and Picheny, Victor},
  journal={Advances in Neural Information Processing Systems},
  volume={34},
  year={2021}
>>>>>>> 1e435114
}<|MERGE_RESOLUTION|>--- conflicted
+++ resolved
@@ -405,23 +405,6 @@
   year={2009},
 }
 
-<<<<<<< HEAD
-@article{salimbeni2018natural,
-  title={Natural gradients in practice: Non-conjugate variational inference in Gaussian process models},
-  author={Salimbeni, Hugh and Eleftheriadis, Stefanos and Hensman, James},
-  journal={International Conference on Artificial Intelligence and Statistics},
-  year={2018},
-}
-
-@article{lacour2017box,
-  title={A box decomposition algorithm to compute the hypervolume indicator},
-  author={Lacour, Renaud and Klamroth, Kathrin and Fonseca, Carlos M},
-  journal={Computers \& Operations Research},
-  volume={79},
-  pages={347--360},
-  year={2017},
-  publisher={Elsevier}
-=======
 @misc{houlsby2011bayesian,
     title={Bayesian Active Learning for Classification and Preference Learning}, 
     author={Neil Houlsby and Ferenc Huszár and Zoubin Ghahramani and Máté Lengyel},
@@ -448,5 +431,14 @@
   journal={Advances in Neural Information Processing Systems},
   volume={34},
   year={2021}
->>>>>>> 1e435114
+}
+
+@article{lacour2017box,
+  title={A box decomposition algorithm to compute the hypervolume indicator},
+  author={Lacour, Renaud and Klamroth, Kathrin and Fonseca, Carlos M},
+  journal={Computers \& Operations Research},
+  volume={79},
+  pages={347--360},
+  year={2017},
+  publisher={Elsevier}
 }